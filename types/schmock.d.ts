/**
 * Schmock - Schema-driven mock API generator
 * @packageDocumentation
 */
declare namespace Schmock {
  /**
   * HTTP methods supported by Schmock
   */
  type HttpMethod =
    | "GET"
    | "POST"
    | "PUT"
    | "DELETE"
    | "PATCH"
    | "HEAD"
    | "OPTIONS";

  /**
   * Route key format: 'METHOD /path'
   *
   * @example
   * 'GET /users'
   * 'POST /users/:id'
   * 'DELETE /api/posts/:postId/comments/:commentId'
   *
   * Design rationale:
   * - Combines method and path in a single, scannable string
   * - Matches OpenAPI/Swagger documentation format
   * - Enables copy-paste from API docs
   * - TypeScript validates format at compile time
   * - Used by modern frameworks like Hono
   */
  type RouteKey = `${HttpMethod} ${string}`;
  /**
<<<<<<< HEAD
=======
   * Main configuration object for Schmock instance
   */
  interface Config {
    /** Route definitions mapped by path pattern */
    routes: Record<string, Route | any>;
    /** Enable debug mode for detailed logging */
    debug?: boolean;
  }

  /**
   * Route configuration for a single endpoint
   */
  interface Route {
    /** Static data to return */
    data?: any;
    /** JSON Schema for validation and generation */
    schema?: string | import("json-schema").JSONSchema7;
    /** Custom handler function */
    handler?: RequestHandler;
  }

  /**
   * Function that handles requests and returns response data
   */
  type RequestHandler = (request: Request) => any | Promise<any>;

  /**
   * Incoming HTTP request representation
   */
  interface Request {
    /** Request path (e.g., "/api/users/123") */
    path: string;
    /** HTTP method */
    method: HttpMethod;
    /** Request headers */
    headers: Record<string, string>;
    /** Request body (for POST, PUT, PATCH) */
    body?: any;
    /** Query parameters */
    query: Record<string, string>;
    /** Path parameters extracted from route pattern */
    params: Record<string, string>;
  }

  /**
   * HTTP response to be sent back
   */
  interface Response {
    /** HTTP status code */
    status: number;
    /** Response body */
    body: any;
    /** Response headers */
    headers: Record<string, string>;
  }

  /**
>>>>>>> 556bbac9
   * Plugin interface for extending Schmock functionality
   */
  interface Plugin {
    /** Unique plugin identifier */
    name: string;
    /** Plugin version (semver) */
    version?: string;
    /** Control execution order */
    enforce?: "pre" | "post";


    /**
     * Called before request handling
     * Can modify the request context or reject the request
     * @param context - Plugin context with request details
     * @returns Modified context or void
     */
    beforeRequest?(context: PluginContext): PluginContext | void | Promise<PluginContext | void>;

    /**
     * Called before any data generation
     * Can return data to short-circuit the pipeline
     * @param context - Plugin context
     * @returns Data to return immediately, or void to continue
     */
    beforeGenerate?(context: PluginContext): any | void | Promise<any | void>;

    /**
     * Generate data when route has no configured data
     * @param context - Plugin context
     * @returns Generated data or void to pass to next plugin
     */
    generate?(context: PluginContext): any | void | Promise<any | void>;

    /**
     * Transform generated data
     * @param data - Data from generation or previous transform
     * @param context - Plugin context
     * @returns Transformed data
     */
    afterGenerate?(data: any, context: PluginContext): any | Promise<any>;

    /**
     * Transform data (from route config or previous plugin)
     * @param data - Current data
     * @param context - Plugin context
     * @returns Transformed data
     */
    transform?(data: any, context: PluginContext): any | Promise<any>;

    /**
<<<<<<< HEAD
     * Called before request handling
     * Can modify the request context or reject the request
     * @param context - Plugin context with request details
     * @returns Modified context or void
     */
    beforeRequest?(context: PluginContext): PluginContext | void | Promise<PluginContext | void>;

    /**
     * Transform generated data
     * @param data - Data from generation or previous transform
     * @param context - Plugin context
     * @returns Transformed data
     */
    afterGenerate?(data: any, context: PluginContext): any | Promise<any>;

    /**
     * Called before returning response
     * Last chance to modify the response data
     * @param response - Response object
     * @param context - Plugin context
     * @returns Modified response or void
     */
    beforeResponse?(response: ResponseResult, context: PluginContext): ResponseResult | void | Promise<ResponseResult | void>;

    /**
     * Called when an error occurs
     * Can handle, transform, or suppress errors
     * @param error - The error that occurred
     * @param context - Plugin context
     * @returns Modified error, response data, or void to continue error propagation
     */
=======
     * Called before returning response
     * Last chance to modify the response data
     * @param response - Response object
     * @param context - Plugin context
     * @returns Modified response or void
     */
    beforeResponse?(response: ResponseResult, context: PluginContext): ResponseResult | void | Promise<ResponseResult | void>;

    /**
     * Called when an error occurs
     * Can handle, transform, or suppress errors
     * @param error - The error that occurred
     * @param context - Plugin context
     * @returns Modified error, response data, or void to continue error propagation
     */
>>>>>>> 556bbac9
    onError?(error: Error, context: PluginContext): Error | ResponseResult | void | Promise<Error | ResponseResult | void>;
  }

  /**
   * Context passed through plugin pipeline
   */
  interface PluginContext {
    /** Request path */
    path: string;
    /** Matched route configuration */
<<<<<<< HEAD
    route: any;
=======
    route: Route;
    /** HTTP method */
    method: HttpMethod;
    /** Route parameters */
    params: Record<string, string>;
    /** Query parameters */
    query: Record<string, string>;
    /** Request headers */
    headers: Record<string, string>;
    /** Request body */
    body?: any;
    /** Shared state between plugins for this request */
    state: Map<string, any>;
    /** Route-specific state */
    routeState?: any;
  }

  /**
   * Context for processing requests (used by standalone/HTTP implementations)
   */
  interface ProcessContext {
>>>>>>> 556bbac9
    /** HTTP method */
    method: HttpMethod;
    /** Route parameters */
    params: Record<string, string>;
    /** Query parameters */
    query: Record<string, string>;
    /** Request headers */
    headers: Record<string, string>;
    /** Request body */
    body?: any;
    /** Shared state between plugins for this request */
    state: Map<string, any>;
    /** Route-specific state */
    routeState?: any;
  }


  // ===== Fluent Builder API Types =====

  /**
   * Configuration options for builder
   */
  interface BuilderConfig {
    /** Base path prefix for all routes */
    namespace?: string;
    /** Response delay in ms, or [min, max] for random delay */
    delay?: number | [number, number];
    /** Enable debug mode for detailed logging */
    debug?: boolean;
  }

  /**
   * Context passed to response functions
   */
  interface ResponseContext<TState = any> {
    /** Shared mutable state */
    state: TState;
    /** Path parameters (e.g., :id) */
    params: Record<string, string>;
    /** Query string parameters */
    query: Record<string, string>;
    /** Request body (for POST, PUT, PATCH) */
    body?: any;
    /** Request headers */
    headers: Record<string, string>;
    /** HTTP method */
    method: HttpMethod;
    /** Request path */
    path: string;
  }

  /**
   * Response function return types:
   * - Any value: returns as 200 OK
   * - [status, body]: custom status with body
   * - [status, body, headers]: custom status, body, and headers
   */
  type ResponseResult =
    | any
    | [number, any]
    | [number, any, Record<string, string>];

  /**
   * Response function that handles requests
   */
  type ResponseFunction<TState = any> = (
    context: ResponseContext<TState>,
  ) => ResponseResult | Promise<ResponseResult>;

  /**
   * Route definition for fluent API
   */
  interface RouteDefinition<TState = any> {
    /**
     * Function that generates the response
     */
    response: ResponseFunction<TState>;

    /**
     * Plugin extensions (validation, middleware, etc.)
     */
    [key: string]: any;
  }

  /**
   * Routes configuration using 'METHOD /path' keys
   */
  type Routes<TState = any> = {
    [K in RouteKey]?: RouteDefinition<TState>;
  };

  /**
   * Fluent builder interface
   */
  interface Builder<TState = any> {
    /**
     * Configure mock options
     *
     * @example
     * schmock().config({ namespace: '/api/v1', delay: [100, 500] })
     */
    config(options: BuilderConfig): Builder<TState>;

    /**
     * Define routes using 'METHOD /path' keys
     *
     * @example
     * ```typescript
     * schmock()
     *   .routes({
     *     'GET /users': {
     *       response: ({ state }) => state.users
     *     },
     *     'POST /users': {
     *       response: ({ body, state }) => {
     *         const user = { id: Date.now(), ...body }
     *         state.users.push(user)
     *         return [201, user]
     *       }
     *     }
     *   })
     * ```
     */
    routes(routes: Routes<TState>): Builder<TState>;

    /**
     * Set initial shared state
     *
     * @example
     * schmock().state({ users: [], posts: [] })
     */
    state<T>(initial: T): Builder<T>;

    /**
     * Register a plugin
     */
    use(plugin: Plugin | (() => Plugin)): Builder<TState>;

    /**
     * Build the mock instance
     */
    build(): MockInstance<TState>;
  }

  /**
   * Built mock instance
   */
  interface MockInstance<TState = any> {
    /**
     * Handle a request (for testing or adapters)
     *
     * @example
     * const response = await mock.handle('GET', '/users')
     */
    handle(
      method: HttpMethod,
      path: string,
      options?: {
        headers?: Record<string, string>;
        body?: any;
        query?: Record<string, string>;
      },
    ): Promise<{
      status: number;
      body: any;
      headers: Record<string, string>;
    }>;

    /**
     * Subscribe to an event
     */
    on(event: string, handler: (data: any) => void): void;

    /**
     * Unsubscribe from an event
     */
    off(event: string, handler: (data: any) => void): void;
  }
}<|MERGE_RESOLUTION|>--- conflicted
+++ resolved
@@ -31,67 +31,8 @@
    * - Used by modern frameworks like Hono
    */
   type RouteKey = `${HttpMethod} ${string}`;
-  /**
-<<<<<<< HEAD
-=======
-   * Main configuration object for Schmock instance
-   */
-  interface Config {
-    /** Route definitions mapped by path pattern */
-    routes: Record<string, Route | any>;
-    /** Enable debug mode for detailed logging */
-    debug?: boolean;
-  }
-
-  /**
-   * Route configuration for a single endpoint
-   */
-  interface Route {
-    /** Static data to return */
-    data?: any;
-    /** JSON Schema for validation and generation */
-    schema?: string | import("json-schema").JSONSchema7;
-    /** Custom handler function */
-    handler?: RequestHandler;
-  }
-
-  /**
-   * Function that handles requests and returns response data
-   */
-  type RequestHandler = (request: Request) => any | Promise<any>;
-
-  /**
-   * Incoming HTTP request representation
-   */
-  interface Request {
-    /** Request path (e.g., "/api/users/123") */
-    path: string;
-    /** HTTP method */
-    method: HttpMethod;
-    /** Request headers */
-    headers: Record<string, string>;
-    /** Request body (for POST, PUT, PATCH) */
-    body?: any;
-    /** Query parameters */
-    query: Record<string, string>;
-    /** Path parameters extracted from route pattern */
-    params: Record<string, string>;
-  }
-
-  /**
-   * HTTP response to be sent back
-   */
-  interface Response {
-    /** HTTP status code */
-    status: number;
-    /** Response body */
-    body: any;
-    /** Response headers */
-    headers: Record<string, string>;
-  }
-
-  /**
->>>>>>> 556bbac9
+  
+  /**
    * Plugin interface for extending Schmock functionality
    */
   interface Plugin {
@@ -143,23 +84,6 @@
     transform?(data: any, context: PluginContext): any | Promise<any>;
 
     /**
-<<<<<<< HEAD
-     * Called before request handling
-     * Can modify the request context or reject the request
-     * @param context - Plugin context with request details
-     * @returns Modified context or void
-     */
-    beforeRequest?(context: PluginContext): PluginContext | void | Promise<PluginContext | void>;
-
-    /**
-     * Transform generated data
-     * @param data - Data from generation or previous transform
-     * @param context - Plugin context
-     * @returns Transformed data
-     */
-    afterGenerate?(data: any, context: PluginContext): any | Promise<any>;
-
-    /**
      * Called before returning response
      * Last chance to modify the response data
      * @param response - Response object
@@ -175,23 +99,6 @@
      * @param context - Plugin context
      * @returns Modified error, response data, or void to continue error propagation
      */
-=======
-     * Called before returning response
-     * Last chance to modify the response data
-     * @param response - Response object
-     * @param context - Plugin context
-     * @returns Modified response or void
-     */
-    beforeResponse?(response: ResponseResult, context: PluginContext): ResponseResult | void | Promise<ResponseResult | void>;
-
-    /**
-     * Called when an error occurs
-     * Can handle, transform, or suppress errors
-     * @param error - The error that occurred
-     * @param context - Plugin context
-     * @returns Modified error, response data, or void to continue error propagation
-     */
->>>>>>> 556bbac9
     onError?(error: Error, context: PluginContext): Error | ResponseResult | void | Promise<Error | ResponseResult | void>;
   }
 
@@ -202,31 +109,7 @@
     /** Request path */
     path: string;
     /** Matched route configuration */
-<<<<<<< HEAD
     route: any;
-=======
-    route: Route;
-    /** HTTP method */
-    method: HttpMethod;
-    /** Route parameters */
-    params: Record<string, string>;
-    /** Query parameters */
-    query: Record<string, string>;
-    /** Request headers */
-    headers: Record<string, string>;
-    /** Request body */
-    body?: any;
-    /** Shared state between plugins for this request */
-    state: Map<string, any>;
-    /** Route-specific state */
-    routeState?: any;
-  }
-
-  /**
-   * Context for processing requests (used by standalone/HTTP implementations)
-   */
-  interface ProcessContext {
->>>>>>> 556bbac9
     /** HTTP method */
     method: HttpMethod;
     /** Route parameters */
