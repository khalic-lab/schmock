{
  "lockfileVersion": 1,
  "workspaces": {
    "": {
      "name": "schmock",
      "devDependencies": {
        "@arethetypeswrong/cli": "0.18.2",
        "@biomejs/biome": "2.2.0",
        "@tsconfig/strictest": "2.0.5",
<<<<<<< HEAD
        "@types/bun": "1.2.20",
        "bun-types": "1.2.19",
=======
        "@types/bun": "1.2.19",
        "bun-types": "1.2.20",
>>>>>>> fcd00fb4
        "publint": "0.3.12",
        "typescript": "5.9.2",
      },
    },
    "packages/angular": {
      "name": "@schmock/angular",
      "version": "0.3.0",
      "dependencies": {
        "@schmock/core": "workspace:*",
        "rxjs": "^7.8.1",
      },
      "devDependencies": {
        "@angular/common": "^20.2.1",
        "@angular/compiler": "^20.2.0",
        "@angular/core": "^20.2.1",
        "@angular/platform-browser": "^20.2.1",
        "@angular/platform-browser-dynamic": "^20.2.1",
        "@types/node": "^24.2.1",
        "jsdom": "^26.1.0",
        "typescript": "^5.9.2",
        "vitest": "^3.2.4",
        "zone.js": "^0.15.1",
      },
      "peerDependencies": {
        "@angular/common": ">=15.0.0",
        "@angular/core": ">=15.0.0",
      },
    },
    "packages/core": {
      "name": "@schmock/core",
      "version": "0.3.0",
      "devDependencies": {
        "@amiceli/vitest-cucumber": "^5.1.2",
        "@types/node": "^24.3.0",
        "@vitest/ui": "^3.2.4",
        "vitest": "^3.2.4",
      },
    },
    "packages/express": {
      "name": "@schmock/express",
      "version": "0.3.0",
      "devDependencies": {
        "@types/express": "^5.0.3",
        "express": "^5.1.0",
        "typescript": "^5.9.2",
        "vitest": "^3.2.4",
      },
      "peerDependencies": {
        "@schmock/core": "^0.1.0",
        "express": "^4.18.0",
      },
    },
    "packages/schema": {
      "name": "@schmock/schema",
      "version": "0.3.0",
      "dependencies": {
        "@faker-js/faker": "^9.9.0",
        "json-schema-faker": "^0.5.6",
      },
      "devDependencies": {
        "@types/json-schema": "^7.0.15",
        "@types/node": "^24.3.0",
        "vitest": "^3.2.4",
      },
    },
  },
  "packages": {
    "@amiceli/vitest-cucumber": ["@amiceli/vitest-cucumber@5.1.2", "", { "dependencies": { "callsites": "^4.2.0", "minimist": "^1.2.8", "parsecurrency": "^1.1.1", "ts-morph": "^26.0.0", "vitest": "^3.1.4" }, "bin": { "vitest-cucumber": "dist/cli-generate.js" } }, "sha512-/8jwbFyQvKgvAFMk/xEOe1NK6JI+X80jTM85PV7OHBjxVRS5PMGmRpQPExmWS0LZCQRCy3HLRalgzQGpYimzGQ=="],

    "@andrewbranch/untar.js": ["@andrewbranch/untar.js@1.0.3", "", {}, "sha512-Jh15/qVmrLGhkKJBdXlK1+9tY4lZruYjsgkDFj08ZmDiWVBLJcqkok7Z0/R0In+i1rScBpJlSvrTS2Lm41Pbnw=="],

    "@angular/common": ["@angular/common@20.2.1", "", { "dependencies": { "tslib": "^2.3.0" }, "peerDependencies": { "@angular/core": "20.2.1", "rxjs": "^6.5.3 || ^7.4.0" } }, "sha512-T6RYnDZA9TyYhj2hUz4set8p4RbBCg6IKUvy6qzdKTl4nn4xQ0XUV7aGBYN4LKiGrse9lzlVUAyXtkhmwuBbCQ=="],

    "@angular/compiler": ["@angular/compiler@20.2.1", "", { "dependencies": { "tslib": "^2.3.0" } }, "sha512-ghVt1E8xmwjMwqyGRwXYJkr7fz40VEreUSX1q+gEzbGTftVrK1foxPT8jcueIn0ztArDf7+zSMtu314FiJZyYA=="],

    "@angular/core": ["@angular/core@20.2.1", "", { "dependencies": { "tslib": "^2.3.0" }, "peerDependencies": { "@angular/compiler": "20.2.1", "rxjs": "^6.5.3 || ^7.4.0", "zone.js": "~0.15.0" }, "optionalPeers": ["@angular/compiler", "zone.js"] }, "sha512-/hl3AkmdQ62P9ttmfULEDg9GIz7BkzhGv9bSH2ssiU3Y4ax6eM8uQXEbMxBA8OUKOvg1Q4POcNHIiJQgO5t28Q=="],

    "@angular/platform-browser": ["@angular/platform-browser@20.2.1", "", { "dependencies": { "tslib": "^2.3.0" }, "peerDependencies": { "@angular/animations": "20.2.1", "@angular/common": "20.2.1", "@angular/core": "20.2.1" }, "optionalPeers": ["@angular/animations"] }, "sha512-oxDih/A8G7W+I6oAip+sev+kebioYmzhB/NMzF8C8zx/ieVDzatJ+YeEZQt7eDaJLH94S4sIC25SPq3OFIabxg=="],

    "@angular/platform-browser-dynamic": ["@angular/platform-browser-dynamic@20.2.1", "", { "dependencies": { "tslib": "^2.3.0" }, "peerDependencies": { "@angular/common": "20.2.1", "@angular/compiler": "20.2.1", "@angular/core": "20.2.1", "@angular/platform-browser": "20.2.1" } }, "sha512-bzBeDnRZFzlA5w5q5GskuKhLgAeJ3pU0B3Ch7V2fhfaAZDOTEczBFvL7I1pcXhDg8Y/8aoz4/OwqnilKLO3FUg=="],

    "@arethetypeswrong/cli": ["@arethetypeswrong/cli@0.18.2", "", { "dependencies": { "@arethetypeswrong/core": "0.18.2", "chalk": "^4.1.2", "cli-table3": "^0.6.3", "commander": "^10.0.1", "marked": "^9.1.2", "marked-terminal": "^7.1.0", "semver": "^7.5.4" }, "bin": { "attw": "dist/index.js" } }, "sha512-PcFM20JNlevEDKBg4Re29Rtv2xvjvQZzg7ENnrWFSS0PHgdP2njibVFw+dRUhNkPgNfac9iUqO0ohAXqQL4hbw=="],

    "@arethetypeswrong/core": ["@arethetypeswrong/core@0.18.2", "", { "dependencies": { "@andrewbranch/untar.js": "^1.0.3", "@loaderkit/resolve": "^1.0.2", "cjs-module-lexer": "^1.2.3", "fflate": "^0.8.2", "lru-cache": "^11.0.1", "semver": "^7.5.4", "typescript": "5.6.1-rc", "validate-npm-package-name": "^5.0.0" } }, "sha512-GiwTmBFOU1/+UVNqqCGzFJYfBXEytUkiI+iRZ6Qx7KmUVtLm00sYySkfe203C9QtPG11yOz1ZaMek8dT/xnlgg=="],

    "@asamuzakjp/css-color": ["@asamuzakjp/css-color@3.2.0", "", { "dependencies": { "@csstools/css-calc": "^2.1.3", "@csstools/css-color-parser": "^3.0.9", "@csstools/css-parser-algorithms": "^3.0.4", "@csstools/css-tokenizer": "^3.0.3", "lru-cache": "^10.4.3" } }, "sha512-K1A6z8tS3XsmCMM86xoWdn7Fkdn9m6RSVtocUrJYIwZnFVkng/PvkEoWtOWmP+Scc6saYWHWZYbndEEXxl24jw=="],

    "@biomejs/biome": ["@biomejs/biome@2.2.0", "", { "optionalDependencies": { "@biomejs/cli-darwin-arm64": "2.2.0", "@biomejs/cli-darwin-x64": "2.2.0", "@biomejs/cli-linux-arm64": "2.2.0", "@biomejs/cli-linux-arm64-musl": "2.2.0", "@biomejs/cli-linux-x64": "2.2.0", "@biomejs/cli-linux-x64-musl": "2.2.0", "@biomejs/cli-win32-arm64": "2.2.0", "@biomejs/cli-win32-x64": "2.2.0" }, "bin": { "biome": "bin/biome" } }, "sha512-3On3RSYLsX+n9KnoSgfoYlckYBoU6VRM22cw1gB4Y0OuUVSYd/O/2saOJMrA4HFfA1Ff0eacOvMN1yAAvHtzIw=="],

    "@biomejs/cli-darwin-arm64": ["@biomejs/cli-darwin-arm64@2.2.0", "", { "os": "darwin", "cpu": "arm64" }, "sha512-zKbwUUh+9uFmWfS8IFxmVD6XwqFcENjZvEyfOxHs1epjdH3wyyMQG80FGDsmauPwS2r5kXdEM0v/+dTIA9FXAg=="],

    "@biomejs/cli-darwin-x64": ["@biomejs/cli-darwin-x64@2.2.0", "", { "os": "darwin", "cpu": "x64" }, "sha512-+OmT4dsX2eTfhD5crUOPw3RPhaR+SKVspvGVmSdZ9y9O/AgL8pla6T4hOn1q+VAFBHuHhsdxDRJgFCSC7RaMOw=="],

    "@biomejs/cli-linux-arm64": ["@biomejs/cli-linux-arm64@2.2.0", "", { "os": "linux", "cpu": "arm64" }, "sha512-6eoRdF2yW5FnW9Lpeivh7Mayhq0KDdaDMYOJnH9aT02KuSIX5V1HmWJCQQPwIQbhDh68Zrcpl8inRlTEan0SXw=="],

    "@biomejs/cli-linux-arm64-musl": ["@biomejs/cli-linux-arm64-musl@2.2.0", "", { "os": "linux", "cpu": "arm64" }, "sha512-egKpOa+4FL9YO+SMUMLUvf543cprjevNc3CAgDNFLcjknuNMcZ0GLJYa3EGTCR2xIkIUJDVneBV3O9OcIlCEZQ=="],

    "@biomejs/cli-linux-x64": ["@biomejs/cli-linux-x64@2.2.0", "", { "os": "linux", "cpu": "x64" }, "sha512-5UmQx/OZAfJfi25zAnAGHUMuOd+LOsliIt119x2soA2gLggQYrVPA+2kMUxR6Mw5M1deUF/AWWP2qpxgH7Nyfw=="],

    "@biomejs/cli-linux-x64-musl": ["@biomejs/cli-linux-x64-musl@2.2.0", "", { "os": "linux", "cpu": "x64" }, "sha512-I5J85yWwUWpgJyC1CcytNSGusu2p9HjDnOPAFG4Y515hwRD0jpR9sT9/T1cKHtuCvEQ/sBvx+6zhz9l9wEJGAg=="],

    "@biomejs/cli-win32-arm64": ["@biomejs/cli-win32-arm64@2.2.0", "", { "os": "win32", "cpu": "arm64" }, "sha512-n9a1/f2CwIDmNMNkFs+JI0ZjFnMO0jdOyGNtihgUNFnlmd84yIYY2KMTBmMV58ZlVHjgmY5Y6E1hVTnSRieggA=="],

    "@biomejs/cli-win32-x64": ["@biomejs/cli-win32-x64@2.2.0", "", { "os": "win32", "cpu": "x64" }, "sha512-Nawu5nHjP/zPKTIryh2AavzTc/KEg4um/MxWdXW0A6P/RZOyIpa7+QSjeXwAwX/utJGaCoXRPWtF3m5U/bB3Ww=="],

    "@braidai/lang": ["@braidai/lang@1.1.1", "", {}, "sha512-5uM+no3i3DafVgkoW7ayPhEGHNNBZCSj5TrGDQt0ayEKQda5f3lAXlmQg0MR5E0gKgmTzUUEtSWHsEC3h9jUcg=="],

    "@colors/colors": ["@colors/colors@1.5.0", "", {}, "sha512-ooWCrlZP11i8GImSjTHYHLkvFDP48nS4+204nGb1RiX/WXYHmJA2III9/e2DWVabCESdW7hBAEzHRqUn9OUVvQ=="],

    "@csstools/color-helpers": ["@csstools/color-helpers@5.0.2", "", {}, "sha512-JqWH1vsgdGcw2RR6VliXXdA0/59LttzlU8UlRT/iUUsEeWfYq8I+K0yhihEUTTHLRm1EXvpsCx3083EU15ecsA=="],

    "@csstools/css-calc": ["@csstools/css-calc@2.1.4", "", { "peerDependencies": { "@csstools/css-parser-algorithms": "^3.0.5", "@csstools/css-tokenizer": "^3.0.4" } }, "sha512-3N8oaj+0juUw/1H3YwmDDJXCgTB1gKU6Hc/bB502u9zR0q2vd786XJH9QfrKIEgFlZmhZiq6epXl4rHqhzsIgQ=="],

    "@csstools/css-color-parser": ["@csstools/css-color-parser@3.0.10", "", { "dependencies": { "@csstools/color-helpers": "^5.0.2", "@csstools/css-calc": "^2.1.4" }, "peerDependencies": { "@csstools/css-parser-algorithms": "^3.0.5", "@csstools/css-tokenizer": "^3.0.4" } }, "sha512-TiJ5Ajr6WRd1r8HSiwJvZBiJOqtH86aHpUjq5aEKWHiII2Qfjqd/HCWKPOW8EP4vcspXbHnXrwIDlu5savQipg=="],

    "@csstools/css-parser-algorithms": ["@csstools/css-parser-algorithms@3.0.5", "", { "peerDependencies": { "@csstools/css-tokenizer": "^3.0.4" } }, "sha512-DaDeUkXZKjdGhgYaHNJTV9pV7Y9B3b644jCLs9Upc3VeNGg6LWARAT6O+Q+/COo+2gg/bM5rhpMAtf70WqfBdQ=="],

    "@csstools/css-tokenizer": ["@csstools/css-tokenizer@3.0.4", "", {}, "sha512-Vd/9EVDiu6PPJt9yAh6roZP6El1xHrdvIVGjyBsHR0RYwNHgL7FJPyIIW4fANJNG6FtyZfvlRPpFI4ZM/lubvw=="],

    "@esbuild/aix-ppc64": ["@esbuild/aix-ppc64@0.25.8", "", { "os": "aix", "cpu": "ppc64" }, "sha512-urAvrUedIqEiFR3FYSLTWQgLu5tb+m0qZw0NBEasUeo6wuqatkMDaRT+1uABiGXEu5vqgPd7FGE1BhsAIy9QVA=="],

    "@esbuild/android-arm": ["@esbuild/android-arm@0.25.8", "", { "os": "android", "cpu": "arm" }, "sha512-RONsAvGCz5oWyePVnLdZY/HHwA++nxYWIX1atInlaW6SEkwq6XkP3+cb825EUcRs5Vss/lGh/2YxAb5xqc07Uw=="],

    "@esbuild/android-arm64": ["@esbuild/android-arm64@0.25.8", "", { "os": "android", "cpu": "arm64" }, "sha512-OD3p7LYzWpLhZEyATcTSJ67qB5D+20vbtr6vHlHWSQYhKtzUYrETuWThmzFpZtFsBIxRvhO07+UgVA9m0i/O1w=="],

    "@esbuild/android-x64": ["@esbuild/android-x64@0.25.8", "", { "os": "android", "cpu": "x64" }, "sha512-yJAVPklM5+4+9dTeKwHOaA+LQkmrKFX96BM0A/2zQrbS6ENCmxc4OVoBs5dPkCCak2roAD+jKCdnmOqKszPkjA=="],

    "@esbuild/darwin-arm64": ["@esbuild/darwin-arm64@0.25.8", "", { "os": "darwin", "cpu": "arm64" }, "sha512-Jw0mxgIaYX6R8ODrdkLLPwBqHTtYHJSmzzd+QeytSugzQ0Vg4c5rDky5VgkoowbZQahCbsv1rT1KW72MPIkevw=="],

    "@esbuild/darwin-x64": ["@esbuild/darwin-x64@0.25.8", "", { "os": "darwin", "cpu": "x64" }, "sha512-Vh2gLxxHnuoQ+GjPNvDSDRpoBCUzY4Pu0kBqMBDlK4fuWbKgGtmDIeEC081xi26PPjn+1tct+Bh8FjyLlw1Zlg=="],

    "@esbuild/freebsd-arm64": ["@esbuild/freebsd-arm64@0.25.8", "", { "os": "freebsd", "cpu": "arm64" }, "sha512-YPJ7hDQ9DnNe5vxOm6jaie9QsTwcKedPvizTVlqWG9GBSq+BuyWEDazlGaDTC5NGU4QJd666V0yqCBL2oWKPfA=="],

    "@esbuild/freebsd-x64": ["@esbuild/freebsd-x64@0.25.8", "", { "os": "freebsd", "cpu": "x64" }, "sha512-MmaEXxQRdXNFsRN/KcIimLnSJrk2r5H8v+WVafRWz5xdSVmWLoITZQXcgehI2ZE6gioE6HirAEToM/RvFBeuhw=="],

    "@esbuild/linux-arm": ["@esbuild/linux-arm@0.25.8", "", { "os": "linux", "cpu": "arm" }, "sha512-FuzEP9BixzZohl1kLf76KEVOsxtIBFwCaLupVuk4eFVnOZfU+Wsn+x5Ryam7nILV2pkq2TqQM9EZPsOBuMC+kg=="],

    "@esbuild/linux-arm64": ["@esbuild/linux-arm64@0.25.8", "", { "os": "linux", "cpu": "arm64" }, "sha512-WIgg00ARWv/uYLU7lsuDK00d/hHSfES5BzdWAdAig1ioV5kaFNrtK8EqGcUBJhYqotlUByUKz5Qo6u8tt7iD/w=="],

    "@esbuild/linux-ia32": ["@esbuild/linux-ia32@0.25.8", "", { "os": "linux", "cpu": "ia32" }, "sha512-A1D9YzRX1i+1AJZuFFUMP1E9fMaYY+GnSQil9Tlw05utlE86EKTUA7RjwHDkEitmLYiFsRd9HwKBPEftNdBfjg=="],

    "@esbuild/linux-loong64": ["@esbuild/linux-loong64@0.25.8", "", { "os": "linux", "cpu": "none" }, "sha512-O7k1J/dwHkY1RMVvglFHl1HzutGEFFZ3kNiDMSOyUrB7WcoHGf96Sh+64nTRT26l3GMbCW01Ekh/ThKM5iI7hQ=="],

    "@esbuild/linux-mips64el": ["@esbuild/linux-mips64el@0.25.8", "", { "os": "linux", "cpu": "none" }, "sha512-uv+dqfRazte3BzfMp8PAQXmdGHQt2oC/y2ovwpTteqrMx2lwaksiFZ/bdkXJC19ttTvNXBuWH53zy/aTj1FgGw=="],

    "@esbuild/linux-ppc64": ["@esbuild/linux-ppc64@0.25.8", "", { "os": "linux", "cpu": "ppc64" }, "sha512-GyG0KcMi1GBavP5JgAkkstMGyMholMDybAf8wF5A70CALlDM2p/f7YFE7H92eDeH/VBtFJA5MT4nRPDGg4JuzQ=="],

    "@esbuild/linux-riscv64": ["@esbuild/linux-riscv64@0.25.8", "", { "os": "linux", "cpu": "none" }, "sha512-rAqDYFv3yzMrq7GIcen3XP7TUEG/4LK86LUPMIz6RT8A6pRIDn0sDcvjudVZBiiTcZCY9y2SgYX2lgK3AF+1eg=="],

    "@esbuild/linux-s390x": ["@esbuild/linux-s390x@0.25.8", "", { "os": "linux", "cpu": "s390x" }, "sha512-Xutvh6VjlbcHpsIIbwY8GVRbwoviWT19tFhgdA7DlenLGC/mbc3lBoVb7jxj9Z+eyGqvcnSyIltYUrkKzWqSvg=="],

    "@esbuild/linux-x64": ["@esbuild/linux-x64@0.25.8", "", { "os": "linux", "cpu": "x64" }, "sha512-ASFQhgY4ElXh3nDcOMTkQero4b1lgubskNlhIfJrsH5OKZXDpUAKBlNS0Kx81jwOBp+HCeZqmoJuihTv57/jvQ=="],

    "@esbuild/netbsd-arm64": ["@esbuild/netbsd-arm64@0.25.8", "", { "os": "none", "cpu": "arm64" }, "sha512-d1KfruIeohqAi6SA+gENMuObDbEjn22olAR7egqnkCD9DGBG0wsEARotkLgXDu6c4ncgWTZJtN5vcgxzWRMzcw=="],

    "@esbuild/netbsd-x64": ["@esbuild/netbsd-x64@0.25.8", "", { "os": "none", "cpu": "x64" }, "sha512-nVDCkrvx2ua+XQNyfrujIG38+YGyuy2Ru9kKVNyh5jAys6n+l44tTtToqHjino2My8VAY6Lw9H7RI73XFi66Cg=="],

    "@esbuild/openbsd-arm64": ["@esbuild/openbsd-arm64@0.25.8", "", { "os": "openbsd", "cpu": "arm64" }, "sha512-j8HgrDuSJFAujkivSMSfPQSAa5Fxbvk4rgNAS5i3K+r8s1X0p1uOO2Hl2xNsGFppOeHOLAVgYwDVlmxhq5h+SQ=="],

    "@esbuild/openbsd-x64": ["@esbuild/openbsd-x64@0.25.8", "", { "os": "openbsd", "cpu": "x64" }, "sha512-1h8MUAwa0VhNCDp6Af0HToI2TJFAn1uqT9Al6DJVzdIBAd21m/G0Yfc77KDM3uF3T/YaOgQq3qTJHPbTOInaIQ=="],

    "@esbuild/openharmony-arm64": ["@esbuild/openharmony-arm64@0.25.8", "", { "os": "none", "cpu": "arm64" }, "sha512-r2nVa5SIK9tSWd0kJd9HCffnDHKchTGikb//9c7HX+r+wHYCpQrSgxhlY6KWV1nFo1l4KFbsMlHk+L6fekLsUg=="],

    "@esbuild/sunos-x64": ["@esbuild/sunos-x64@0.25.8", "", { "os": "sunos", "cpu": "x64" }, "sha512-zUlaP2S12YhQ2UzUfcCuMDHQFJyKABkAjvO5YSndMiIkMimPmxA+BYSBikWgsRpvyxuRnow4nS5NPnf9fpv41w=="],

    "@esbuild/win32-arm64": ["@esbuild/win32-arm64@0.25.8", "", { "os": "win32", "cpu": "arm64" }, "sha512-YEGFFWESlPva8hGL+zvj2z/SaK+pH0SwOM0Nc/d+rVnW7GSTFlLBGzZkuSU9kFIGIo8q9X3ucpZhu8PDN5A2sQ=="],

    "@esbuild/win32-ia32": ["@esbuild/win32-ia32@0.25.8", "", { "os": "win32", "cpu": "ia32" }, "sha512-hiGgGC6KZ5LZz58OL/+qVVoZiuZlUYlYHNAmczOm7bs2oE1XriPFi5ZHHrS8ACpV5EjySrnoCKmcbQMN+ojnHg=="],

    "@esbuild/win32-x64": ["@esbuild/win32-x64@0.25.8", "", { "os": "win32", "cpu": "x64" }, "sha512-cn3Yr7+OaaZq1c+2pe+8yxC8E144SReCQjN6/2ynubzYjvyqZjTXfQJpAcQpsdJq3My7XADANiYGHoFC69pLQw=="],

    "@faker-js/faker": ["@faker-js/faker@9.9.0", "", {}, "sha512-OEl393iCOoo/z8bMezRlJu+GlRGlsKbUAN7jKB6LhnKoqKve5DXRpalbItIIcwnCjs1k/FOPjFzcA6Qn+H+YbA=="],

    "@isaacs/balanced-match": ["@isaacs/balanced-match@4.0.1", "", {}, "sha512-yzMTt9lEb8Gv7zRioUilSglI0c0smZ9k5D65677DLWLtWJaXIS3CqcGyUFByYKlnUj6TkjLVs54fBl6+TiGQDQ=="],

    "@isaacs/brace-expansion": ["@isaacs/brace-expansion@5.0.0", "", { "dependencies": { "@isaacs/balanced-match": "^4.0.1" } }, "sha512-ZT55BDLV0yv0RBm2czMiZ+SqCGO7AvmOM3G/w2xhVPH+te0aKgFjmBvGlL1dH+ql2tgGO3MVrbb3jCKyvpgnxA=="],

    "@jridgewell/sourcemap-codec": ["@jridgewell/sourcemap-codec@1.5.4", "", {}, "sha512-VT2+G1VQs/9oz078bLrYbecdZKs912zQlkelYpuf+SXF+QvZDYJlbx/LSx+meSAwdDFnF8FVXW92AVjjkVmgFw=="],

    "@jsep-plugin/assignment": ["@jsep-plugin/assignment@1.3.0", "", { "peerDependencies": { "jsep": "^0.4.0||^1.0.0" } }, "sha512-VVgV+CXrhbMI3aSusQyclHkenWSAm95WaiKrMxRFam3JSUiIaQjoMIw2sEs/OX4XifnqeQUN4DYbJjlA8EfktQ=="],

    "@jsep-plugin/regex": ["@jsep-plugin/regex@1.0.4", "", { "peerDependencies": { "jsep": "^0.4.0||^1.0.0" } }, "sha512-q7qL4Mgjs1vByCaTnDFcBnV9HS7GVPJX5vyVoCgZHNSC9rjwIlmbXG5sUuorR5ndfHAIlJ8pVStxvjXHbNvtUg=="],

    "@loaderkit/resolve": ["@loaderkit/resolve@1.0.4", "", { "dependencies": { "@braidai/lang": "^1.0.0" } }, "sha512-rJzYKVcV4dxJv+vW6jlvagF8zvGxHJ2+HTr1e2qOejfmGhAApgJHl8Aog4mMszxceTRiKTTbnpgmTO1bEZHV/A=="],

    "@nodelib/fs.scandir": ["@nodelib/fs.scandir@2.1.5", "", { "dependencies": { "@nodelib/fs.stat": "2.0.5", "run-parallel": "^1.1.9" } }, "sha512-vq24Bq3ym5HEQm2NKCr3yXDwjc7vTsEThRDnkp2DK9p1uqLR+DHurm/NOTo0KG7HYHU7eppKZj3MyqYuMBf62g=="],

    "@nodelib/fs.stat": ["@nodelib/fs.stat@2.0.5", "", {}, "sha512-RkhPPp2zrqDAQA/2jNhnztcPAlv64XdhIp7a7454A5ovI7Bukxgt7MX7udwAu3zg1DcpPU0rz3VV1SeaqvY4+A=="],

    "@nodelib/fs.walk": ["@nodelib/fs.walk@1.2.8", "", { "dependencies": { "@nodelib/fs.scandir": "2.1.5", "fastq": "^1.6.0" } }, "sha512-oGB+UxlgWcgQkgwo8GcEGwemoTFt3FIO9ababBmaGwXIoBKZ+GTy0pP185beGg7Llih/NSHSV2XAs1lnznocSg=="],

    "@polka/url": ["@polka/url@1.0.0-next.29", "", {}, "sha512-wwQAWhWSuHaag8c4q/KN/vCoeOJYshAIvMQwD4GpSb3OiZklFfvAgmj0VCBBImRpuF/aFgIRzllXlVX93Jevww=="],

    "@publint/pack": ["@publint/pack@0.1.2", "", {}, "sha512-S+9ANAvUmjutrshV4jZjaiG8XQyuJIZ8a4utWmN/vW1sgQ9IfBnPndwkmQYw53QmouOIytT874u65HEmu6H5jw=="],

    "@rollup/rollup-android-arm-eabi": ["@rollup/rollup-android-arm-eabi@4.46.1", "", { "os": "android", "cpu": "arm" }, "sha512-oENme6QxtLCqjChRUUo3S6X8hjCXnWmJWnedD7VbGML5GUtaOtAyx+fEEXnBXVf0CBZApMQU0Idwi0FmyxzQhw=="],

    "@rollup/rollup-android-arm64": ["@rollup/rollup-android-arm64@4.46.1", "", { "os": "android", "cpu": "arm64" }, "sha512-OikvNT3qYTl9+4qQ9Bpn6+XHM+ogtFadRLuT2EXiFQMiNkXFLQfNVppi5o28wvYdHL2s3fM0D/MZJ8UkNFZWsw=="],

    "@rollup/rollup-darwin-arm64": ["@rollup/rollup-darwin-arm64@4.46.1", "", { "os": "darwin", "cpu": "arm64" }, "sha512-EFYNNGij2WllnzljQDQnlFTXzSJw87cpAs4TVBAWLdkvic5Uh5tISrIL6NRcxoh/b2EFBG/TK8hgRrGx94zD4A=="],

    "@rollup/rollup-darwin-x64": ["@rollup/rollup-darwin-x64@4.46.1", "", { "os": "darwin", "cpu": "x64" }, "sha512-ZaNH06O1KeTug9WI2+GRBE5Ujt9kZw4a1+OIwnBHal92I8PxSsl5KpsrPvthRynkhMck4XPdvY0z26Cym/b7oA=="],

    "@rollup/rollup-freebsd-arm64": ["@rollup/rollup-freebsd-arm64@4.46.1", "", { "os": "freebsd", "cpu": "arm64" }, "sha512-n4SLVebZP8uUlJ2r04+g2U/xFeiQlw09Me5UFqny8HGbARl503LNH5CqFTb5U5jNxTouhRjai6qPT0CR5c/Iig=="],

    "@rollup/rollup-freebsd-x64": ["@rollup/rollup-freebsd-x64@4.46.1", "", { "os": "freebsd", "cpu": "x64" }, "sha512-8vu9c02F16heTqpvo3yeiu7Vi1REDEC/yES/dIfq3tSXe6mLndiwvYr3AAvd1tMNUqE9yeGYa5w7PRbI5QUV+w=="],

    "@rollup/rollup-linux-arm-gnueabihf": ["@rollup/rollup-linux-arm-gnueabihf@4.46.1", "", { "os": "linux", "cpu": "arm" }, "sha512-K4ncpWl7sQuyp6rWiGUvb6Q18ba8mzM0rjWJ5JgYKlIXAau1db7hZnR0ldJvqKWWJDxqzSLwGUhA4jp+KqgDtQ=="],

    "@rollup/rollup-linux-arm-musleabihf": ["@rollup/rollup-linux-arm-musleabihf@4.46.1", "", { "os": "linux", "cpu": "arm" }, "sha512-YykPnXsjUjmXE6j6k2QBBGAn1YsJUix7pYaPLK3RVE0bQL2jfdbfykPxfF8AgBlqtYbfEnYHmLXNa6QETjdOjQ=="],

    "@rollup/rollup-linux-arm64-gnu": ["@rollup/rollup-linux-arm64-gnu@4.46.1", "", { "os": "linux", "cpu": "arm64" }, "sha512-kKvqBGbZ8i9pCGW3a1FH3HNIVg49dXXTsChGFsHGXQaVJPLA4f/O+XmTxfklhccxdF5FefUn2hvkoGJH0ScWOA=="],

    "@rollup/rollup-linux-arm64-musl": ["@rollup/rollup-linux-arm64-musl@4.46.1", "", { "os": "linux", "cpu": "arm64" }, "sha512-zzX5nTw1N1plmqC9RGC9vZHFuiM7ZP7oSWQGqpbmfjK7p947D518cVK1/MQudsBdcD84t6k70WNczJOct6+hdg=="],

    "@rollup/rollup-linux-loongarch64-gnu": ["@rollup/rollup-linux-loongarch64-gnu@4.46.1", "", { "os": "linux", "cpu": "none" }, "sha512-O8CwgSBo6ewPpktFfSDgB6SJN9XDcPSvuwxfejiddbIC/hn9Tg6Ai0f0eYDf3XvB/+PIWzOQL+7+TZoB8p9Yuw=="],

    "@rollup/rollup-linux-ppc64-gnu": ["@rollup/rollup-linux-ppc64-gnu@4.46.1", "", { "os": "linux", "cpu": "ppc64" }, "sha512-JnCfFVEKeq6G3h3z8e60kAp8Rd7QVnWCtPm7cxx+5OtP80g/3nmPtfdCXbVl063e3KsRnGSKDHUQMydmzc/wBA=="],

    "@rollup/rollup-linux-riscv64-gnu": ["@rollup/rollup-linux-riscv64-gnu@4.46.1", "", { "os": "linux", "cpu": "none" }, "sha512-dVxuDqS237eQXkbYzQQfdf/njgeNw6LZuVyEdUaWwRpKHhsLI+y4H/NJV8xJGU19vnOJCVwaBFgr936FHOnJsQ=="],

    "@rollup/rollup-linux-riscv64-musl": ["@rollup/rollup-linux-riscv64-musl@4.46.1", "", { "os": "linux", "cpu": "none" }, "sha512-CvvgNl2hrZrTR9jXK1ye0Go0HQRT6ohQdDfWR47/KFKiLd5oN5T14jRdUVGF4tnsN8y9oSfMOqH6RuHh+ck8+w=="],

    "@rollup/rollup-linux-s390x-gnu": ["@rollup/rollup-linux-s390x-gnu@4.46.1", "", { "os": "linux", "cpu": "s390x" }, "sha512-x7ANt2VOg2565oGHJ6rIuuAon+A8sfe1IeUx25IKqi49OjSr/K3awoNqr9gCwGEJo9OuXlOn+H2p1VJKx1psxA=="],

    "@rollup/rollup-linux-x64-gnu": ["@rollup/rollup-linux-x64-gnu@4.46.1", "", { "os": "linux", "cpu": "x64" }, "sha512-9OADZYryz/7E8/qt0vnaHQgmia2Y0wrjSSn1V/uL+zw/i7NUhxbX4cHXdEQ7dnJgzYDS81d8+tf6nbIdRFZQoQ=="],

    "@rollup/rollup-linux-x64-musl": ["@rollup/rollup-linux-x64-musl@4.46.1", "", { "os": "linux", "cpu": "x64" }, "sha512-NuvSCbXEKY+NGWHyivzbjSVJi68Xfq1VnIvGmsuXs6TCtveeoDRKutI5vf2ntmNnVq64Q4zInet0UDQ+yMB6tA=="],

    "@rollup/rollup-win32-arm64-msvc": ["@rollup/rollup-win32-arm64-msvc@4.46.1", "", { "os": "win32", "cpu": "arm64" }, "sha512-mWz+6FSRb82xuUMMV1X3NGiaPFqbLN9aIueHleTZCc46cJvwTlvIh7reQLk4p97dv0nddyewBhwzryBHH7wtPw=="],

    "@rollup/rollup-win32-ia32-msvc": ["@rollup/rollup-win32-ia32-msvc@4.46.1", "", { "os": "win32", "cpu": "ia32" }, "sha512-7Thzy9TMXDw9AU4f4vsLNBxh7/VOKuXi73VH3d/kHGr0tZ3x/ewgL9uC7ojUKmH1/zvmZe2tLapYcZllk3SO8Q=="],

    "@rollup/rollup-win32-x64-msvc": ["@rollup/rollup-win32-x64-msvc@4.46.1", "", { "os": "win32", "cpu": "x64" }, "sha512-7GVB4luhFmGUNXXJhH2jJwZCFB3pIOixv2E3s17GQHBFUOQaISlt7aGcQgqvCaDSxTZJUzlK/QJ1FN8S94MrzQ=="],

    "@schmock/angular": ["@schmock/angular@workspace:packages/angular"],

    "@schmock/core": ["@schmock/core@workspace:packages/core"],

    "@schmock/express": ["@schmock/express@workspace:packages/express"],

    "@schmock/schema": ["@schmock/schema@workspace:packages/schema"],

    "@sindresorhus/is": ["@sindresorhus/is@4.6.0", "", {}, "sha512-t09vSN3MdfsyCHoFcTRCH/iUtG7OJ0CsjzB8cjAmKc/va/kIgeDI/TxsigdncE/4be734m0cvIYwNaV4i2XqAw=="],

    "@ts-morph/common": ["@ts-morph/common@0.27.0", "", { "dependencies": { "fast-glob": "^3.3.3", "minimatch": "^10.0.1", "path-browserify": "^1.0.1" } }, "sha512-Wf29UqxWDpc+i61k3oIOzcUfQt79PIT9y/MWfAGlrkjg6lBC1hwDECLXPVJAhWjiGbfBCxZd65F/LIZF3+jeJQ=="],

    "@tsconfig/strictest": ["@tsconfig/strictest@2.0.5", "", {}, "sha512-ec4tjL2Rr0pkZ5hww65c+EEPYwxOi4Ryv+0MtjeaSQRJyq322Q27eOQiFbuNgw2hpL4hB1/W/HBGk3VKS43osg=="],

    "@types/body-parser": ["@types/body-parser@1.19.6", "", { "dependencies": { "@types/connect": "*", "@types/node": "*" } }, "sha512-HLFeCYgz89uk22N5Qg3dvGvsv46B8GLvKKo1zKG4NybA8U2DiEO3w9lqGg29t/tfLRJpJ6iQxnVw4OnB7MoM9g=="],

    "@types/bun": ["@types/bun@1.2.20", "", { "dependencies": { "bun-types": "1.2.20" } }, "sha512-dX3RGzQ8+KgmMw7CsW4xT5ITBSCrSbfHc36SNT31EOUg/LA9JWq0VDdEXDRSe1InVWpd2yLUM1FUF/kEOyTzYA=="],

    "@types/chai": ["@types/chai@5.2.2", "", { "dependencies": { "@types/deep-eql": "*" } }, "sha512-8kB30R7Hwqf40JPiKhVzodJs2Qc1ZJ5zuT3uzw5Hq/dhNCl3G3l83jfpdI1e20BP348+fV7VIL/+FxaXkqBmWg=="],

    "@types/connect": ["@types/connect@3.4.38", "", { "dependencies": { "@types/node": "*" } }, "sha512-K6uROf1LD88uDQqJCktA4yzL1YYAK6NgfsI0v/mTgyPKWsX1CnJ0XPSDhViejru1GcRkLWb8RlzFYJRqGUbaug=="],

    "@types/deep-eql": ["@types/deep-eql@4.0.2", "", {}, "sha512-c9h9dVVMigMPc4bwTvC5dxqtqJZwQPePsWjPlpSOnojbor6pGqdk541lfA7AqFQr5pB1BRdq0juY9db81BwyFw=="],

    "@types/estree": ["@types/estree@1.0.8", "", {}, "sha512-dWHzHa2WqEXI/O1E9OjrocMTKJl2mSrEolh1Iomrv6U+JuNwaHXsXx9bLu5gG7BUWFIN0skIQJQ/L1rIex4X6w=="],

    "@types/express": ["@types/express@5.0.3", "", { "dependencies": { "@types/body-parser": "*", "@types/express-serve-static-core": "^5.0.0", "@types/serve-static": "*" } }, "sha512-wGA0NX93b19/dZC1J18tKWVIYWyyF2ZjT9vin/NRu0qzzvfVzWjs04iq2rQ3H65vCTQYlRqs3YHfY7zjdV+9Kw=="],

    "@types/express-serve-static-core": ["@types/express-serve-static-core@5.0.7", "", { "dependencies": { "@types/node": "*", "@types/qs": "*", "@types/range-parser": "*", "@types/send": "*" } }, "sha512-R+33OsgWw7rOhD1emjU7dzCDHucJrgJXMA5PYCzJxVil0dsyx5iBEPHqpPfiKNJQb7lZ1vxwoLR4Z87bBUpeGQ=="],

    "@types/http-errors": ["@types/http-errors@2.0.5", "", {}, "sha512-r8Tayk8HJnX0FztbZN7oVqGccWgw98T/0neJphO91KkmOzug1KkofZURD4UaD5uH8AqcFLfdPErnBod0u71/qg=="],

    "@types/json-schema": ["@types/json-schema@7.0.15", "", {}, "sha512-5+fP8P8MFNC+AyZCDxrB2pkZFPGzqQWUzpSeuuVLvm8VMcorNYavBqoFcxK8bQz4Qsbn4oUEEem4wDLfcysGHA=="],

    "@types/mime": ["@types/mime@1.3.5", "", {}, "sha512-/pyBZWSLD2n0dcHE3hq8s8ZvcETHtEuF+3E7XVt0Ig2nvsVQXdghHVcEkIWjy9A0wKfTn97a/PSDYohKIlnP/w=="],

    "@types/node": ["@types/node@24.3.0", "", { "dependencies": { "undici-types": "~7.10.0" } }, "sha512-aPTXCrfwnDLj4VvXrm+UUCQjNEvJgNA8s5F1cvwQU+3KNltTOkBm1j30uNLyqqPNe7gE3KFzImYoZEfLhp4Yow=="],

    "@types/qs": ["@types/qs@6.14.0", "", {}, "sha512-eOunJqu0K1923aExK6y8p6fsihYEn/BYuQ4g0CxAAgFc4b/ZLN4CrsRZ55srTdqoiLzU2B2evC+apEIxprEzkQ=="],

    "@types/range-parser": ["@types/range-parser@1.2.7", "", {}, "sha512-hKormJbkJqzQGhziax5PItDUTMAM9uE2XXQmM37dyd4hVM+5aVl7oVxMVUiVQn2oCQFN/LKCZdvSM0pFRqbSmQ=="],

    "@types/react": ["@types/react@19.1.9", "", { "dependencies": { "csstype": "^3.0.2" } }, "sha512-WmdoynAX8Stew/36uTSVMcLJJ1KRh6L3IZRx1PZ7qJtBqT3dYTgyDTx8H1qoRghErydW7xw9mSJ3wS//tCRpFA=="],

    "@types/send": ["@types/send@0.17.5", "", { "dependencies": { "@types/mime": "^1", "@types/node": "*" } }, "sha512-z6F2D3cOStZvuk2SaP6YrwkNO65iTZcwA2ZkSABegdkAh/lf+Aa/YQndZVfmEXT5vgAp6zv06VQ3ejSVjAny4w=="],

    "@types/serve-static": ["@types/serve-static@1.15.8", "", { "dependencies": { "@types/http-errors": "*", "@types/node": "*", "@types/send": "*" } }, "sha512-roei0UY3LhpOJvjbIP6ZZFngyLKl5dskOtDhxY5THRSpO+ZI+nzJ+m5yUMzGrp89YRa7lvknKkMYjqQFGwA7Sg=="],

    "@vitest/expect": ["@vitest/expect@3.2.4", "", { "dependencies": { "@types/chai": "^5.2.2", "@vitest/spy": "3.2.4", "@vitest/utils": "3.2.4", "chai": "^5.2.0", "tinyrainbow": "^2.0.0" } }, "sha512-Io0yyORnB6sikFlt8QW5K7slY4OjqNX9jmJQ02QDda8lyM6B5oNgVWoSoKPac8/kgnCUzuHQKrSLtu/uOqqrig=="],

    "@vitest/mocker": ["@vitest/mocker@3.2.4", "", { "dependencies": { "@vitest/spy": "3.2.4", "estree-walker": "^3.0.3", "magic-string": "^0.30.17" }, "peerDependencies": { "msw": "^2.4.9", "vite": "^5.0.0 || ^6.0.0 || ^7.0.0-0" }, "optionalPeers": ["msw", "vite"] }, "sha512-46ryTE9RZO/rfDd7pEqFl7etuyzekzEhUbTW3BvmeO/BcCMEgq59BKhek3dXDWgAj4oMK6OZi+vRr1wPW6qjEQ=="],

    "@vitest/pretty-format": ["@vitest/pretty-format@3.2.4", "", { "dependencies": { "tinyrainbow": "^2.0.0" } }, "sha512-IVNZik8IVRJRTr9fxlitMKeJeXFFFN0JaB9PHPGQ8NKQbGpfjlTx9zO4RefN8gp7eqjNy8nyK3NZmBzOPeIxtA=="],

    "@vitest/runner": ["@vitest/runner@3.2.4", "", { "dependencies": { "@vitest/utils": "3.2.4", "pathe": "^2.0.3", "strip-literal": "^3.0.0" } }, "sha512-oukfKT9Mk41LreEW09vt45f8wx7DordoWUZMYdY/cyAk7w5TWkTRCNZYF7sX7n2wB7jyGAl74OxgwhPgKaqDMQ=="],

    "@vitest/snapshot": ["@vitest/snapshot@3.2.4", "", { "dependencies": { "@vitest/pretty-format": "3.2.4", "magic-string": "^0.30.17", "pathe": "^2.0.3" } }, "sha512-dEYtS7qQP2CjU27QBC5oUOxLE/v5eLkGqPE0ZKEIDGMs4vKWe7IjgLOeauHsR0D5YuuycGRO5oSRXnwnmA78fQ=="],

    "@vitest/spy": ["@vitest/spy@3.2.4", "", { "dependencies": { "tinyspy": "^4.0.3" } }, "sha512-vAfasCOe6AIK70iP5UD11Ac4siNUNJ9i/9PZ3NKx07sG6sUxeag1LWdNrMWeKKYBLlzuK+Gn65Yd5nyL6ds+nw=="],

    "@vitest/ui": ["@vitest/ui@3.2.4", "", { "dependencies": { "@vitest/utils": "3.2.4", "fflate": "^0.8.2", "flatted": "^3.3.3", "pathe": "^2.0.3", "sirv": "^3.0.1", "tinyglobby": "^0.2.14", "tinyrainbow": "^2.0.0" }, "peerDependencies": { "vitest": "3.2.4" } }, "sha512-hGISOaP18plkzbWEcP/QvtRW1xDXF2+96HbEX6byqQhAUbiS5oH6/9JwW+QsQCIYON2bI6QZBF+2PvOmrRZ9wA=="],

    "@vitest/utils": ["@vitest/utils@3.2.4", "", { "dependencies": { "@vitest/pretty-format": "3.2.4", "loupe": "^3.1.4", "tinyrainbow": "^2.0.0" } }, "sha512-fB2V0JFrQSMsCo9HiSq3Ezpdv4iYaXRG1Sx8edX3MwxfyNn83mKiGzOcH+Fkxt4MHxr3y42fQi1oeAInqgX2QA=="],

    "accepts": ["accepts@2.0.0", "", { "dependencies": { "mime-types": "^3.0.0", "negotiator": "^1.0.0" } }, "sha512-5cvg6CtKwfgdmVqY1WIiXKc3Q1bkRqGLi+2W/6ao+6Y7gu/RCwRuAhGEzh5B4KlszSuTLgZYuqFqo5bImjNKng=="],

    "agent-base": ["agent-base@7.1.4", "", {}, "sha512-MnA+YT8fwfJPgBx3m60MNqakm30XOkyIoH1y6huTQvC0PwZG7ki8NacLBcrPbNoo8vEZy7Jpuk7+jMO+CUovTQ=="],

    "ansi-escapes": ["ansi-escapes@7.0.0", "", { "dependencies": { "environment": "^1.0.0" } }, "sha512-GdYO7a61mR0fOlAsvC9/rIHf7L96sBc6dEWzeOu+KAea5bZyQRPIpojrVoI4AXGJS/ycu/fBTdLrUkA4ODrvjw=="],

    "ansi-regex": ["ansi-regex@6.1.0", "", {}, "sha512-7HSX4QQb4CspciLpVFwyRe79O3xsIZDDLER21kERQ71oaPodF8jL725AgJMFAYbooIqolJoRLuM81SpeUkpkvA=="],

    "ansi-styles": ["ansi-styles@4.3.0", "", { "dependencies": { "color-convert": "^2.0.1" } }, "sha512-zbB9rCJAT1rbjiVDb2hqKFHNYLxgtk8NURxZ3IZwD3F6NtxbXZQCnnSi1Lkx+IDohdPlFp222wVALIheZJQSEg=="],

    "any-promise": ["any-promise@1.3.0", "", {}, "sha512-7UvmKalWRt1wgjL1RrGxoSJW/0QZFIegpeGvZG9kjp8vrRu55XTHbwnqq2GpXm9uLbcuhxm3IqX9OB4MZR1b2A=="],

    "argparse": ["argparse@1.0.10", "", { "dependencies": { "sprintf-js": "~1.0.2" } }, "sha512-o5Roy6tNG4SL/FOkCAN6RzjiakZS25RLYFrcMttJqbdd8BWrnA+fGz57iN5Pb06pvBGvl5gQ0B48dJlslXvoTg=="],

    "assertion-error": ["assertion-error@2.0.1", "", {}, "sha512-Izi8RQcffqCeNVgFigKli1ssklIbpHnCYc6AknXGYoB6grJqyeby7jv12JUQgmTAnIDnbck1uxksT4dzN3PWBA=="],

    "body-parser": ["body-parser@2.2.0", "", { "dependencies": { "bytes": "^3.1.2", "content-type": "^1.0.5", "debug": "^4.4.0", "http-errors": "^2.0.0", "iconv-lite": "^0.6.3", "on-finished": "^2.4.1", "qs": "^6.14.0", "raw-body": "^3.0.0", "type-is": "^2.0.0" } }, "sha512-02qvAaxv8tp7fBa/mw1ga98OGm+eCbqzJOKoRt70sLmfEEi+jyBYVTDGfCL/k06/4EMk/z01gCe7HoCH/f2LTg=="],

    "braces": ["braces@3.0.3", "", { "dependencies": { "fill-range": "^7.1.1" } }, "sha512-yQbXgO/OSZVD2IsiLlro+7Hf6Q18EJrKSEsdoMzKePKXct3gvD8oLcOQdIzGupr5Fj+EDe8gO/lxc1BzfMpxvA=="],

    "bun-types": ["bun-types@1.2.20", "", { "dependencies": { "@types/node": "*" }, "peerDependencies": { "@types/react": "^19" } }, "sha512-pxTnQYOrKvdOwyiyd/7sMt9yFOenN004Y6O4lCcCUoKVej48FS5cvTw9geRaEcB9TsDZaJKAxPTVvi8tFsVuXA=="],

    "bytes": ["bytes@3.1.2", "", {}, "sha512-/Nf7TyzTx6S3yRJObOAV7956r8cr2+Oj8AC5dt8wSP3BQAoeX58NoHyCU8P8zGkNXStjTSi6fzO6F0pBdcYbEg=="],

    "cac": ["cac@6.7.14", "", {}, "sha512-b6Ilus+c3RrdDk+JhLKUAQfzzgLEPy6wcXqS7f/xe1EETvsDP6GORG7SFuOs6cID5YkqchW/LXZbX5bc8j7ZcQ=="],

    "call-bind-apply-helpers": ["call-bind-apply-helpers@1.0.2", "", { "dependencies": { "es-errors": "^1.3.0", "function-bind": "^1.1.2" } }, "sha512-Sp1ablJ0ivDkSzjcaJdxEunN5/XvksFJ2sMBFfq6x0ryhQV/2b/KwFe21cMpmHtPOSij8K99/wSfoEuTObmuMQ=="],

    "call-bound": ["call-bound@1.0.4", "", { "dependencies": { "call-bind-apply-helpers": "^1.0.2", "get-intrinsic": "^1.3.0" } }, "sha512-+ys997U96po4Kx/ABpBCqhA9EuxJaQWDQg7295H4hBphv3IZg0boBKuwYpt4YXp6MZ5AmZQnU/tyMTlRpaSejg=="],

    "call-me-maybe": ["call-me-maybe@1.0.2", "", {}, "sha512-HpX65o1Hnr9HH25ojC1YGs7HCQLq0GCOibSaWER0eNpgJ/Z1MZv2mTc7+xh6WOPxbRVcmgbv4hGU+uSQ/2xFZQ=="],

    "callsites": ["callsites@4.2.0", "", {}, "sha512-kfzR4zzQtAE9PC7CzZsjl3aBNbXWuXiSeOCdLcPpBfGW8YuCqQHcRPFDbr/BPVmd3EEPVpuFzLyuT/cUhPr4OQ=="],

    "chai": ["chai@5.2.1", "", { "dependencies": { "assertion-error": "^2.0.1", "check-error": "^2.1.1", "deep-eql": "^5.0.1", "loupe": "^3.1.0", "pathval": "^2.0.0" } }, "sha512-5nFxhUrX0PqtyogoYOA8IPswy5sZFTOsBFl/9bNsmDLgsxYTzSZQJDPppDnZPTQbzSEm0hqGjWPzRemQCYbD6A=="],

    "chalk": ["chalk@4.1.2", "", { "dependencies": { "ansi-styles": "^4.1.0", "supports-color": "^7.1.0" } }, "sha512-oKnbhFyRIXpUuez8iBMmyEa4nbj4IOQyuhc/wy9kY7/WVPcwIO9VA668Pu8RkO7+0G76SLROeyw9CpQ061i4mA=="],

    "char-regex": ["char-regex@1.0.2", "", {}, "sha512-kWWXztvZ5SBQV+eRgKFeh8q5sLuZY2+8WUIzlxWVTg+oGwY14qylx1KbKzHd8P6ZYkAg0xyIDU9JMHhyJMZ1jw=="],

    "check-error": ["check-error@2.1.1", "", {}, "sha512-OAlb+T7V4Op9OwdkjmguYRqncdlx5JiofwOAUkmTF+jNdHwzTaTs4sRAGpzLF3oOz5xAyDGrPgeIDFQmDOTiJw=="],

    "cjs-module-lexer": ["cjs-module-lexer@1.4.3", "", {}, "sha512-9z8TZaGM1pfswYeXrUpzPrkx8UnWYdhJclsiYMm6x/w5+nN+8Tf/LnAgfLGQCm59qAOxU8WwHEq2vNwF6i4j+Q=="],

    "cli-highlight": ["cli-highlight@2.1.11", "", { "dependencies": { "chalk": "^4.0.0", "highlight.js": "^10.7.1", "mz": "^2.4.0", "parse5": "^5.1.1", "parse5-htmlparser2-tree-adapter": "^6.0.0", "yargs": "^16.0.0" }, "bin": { "highlight": "bin/highlight" } }, "sha512-9KDcoEVwyUXrjcJNvHD0NFc/hiwe/WPVYIleQh2O1N2Zro5gWJZ/K+3DGn8w8P/F6FxOgzyC5bxDyHIgCSPhGg=="],

    "cli-table3": ["cli-table3@0.6.5", "", { "dependencies": { "string-width": "^4.2.0" }, "optionalDependencies": { "@colors/colors": "1.5.0" } }, "sha512-+W/5efTR7y5HRD7gACw9yQjqMVvEMLBHmboM/kPWam+H+Hmyrgjh6YncVKK122YZkXrLudzTuAukUw9FnMf7IQ=="],

    "cliui": ["cliui@7.0.4", "", { "dependencies": { "string-width": "^4.2.0", "strip-ansi": "^6.0.0", "wrap-ansi": "^7.0.0" } }, "sha512-OcRE68cOsVMXp1Yvonl/fzkQOyjLSu/8bhPDfQt0e0/Eb283TKP20Fs2MqoPsr9SwA595rRCA+QMzYc9nBP+JQ=="],

    "code-block-writer": ["code-block-writer@13.0.3", "", {}, "sha512-Oofo0pq3IKnsFtuHqSF7TqBfr71aeyZDVJ0HpmqB7FBM2qEigL0iPONSCZSO9pE9dZTAxANe5XHG9Uy0YMv8cg=="],

    "color-convert": ["color-convert@2.0.1", "", { "dependencies": { "color-name": "~1.1.4" } }, "sha512-RRECPsj7iu/xb5oKYcsFHSppFNnsj/52OVTRKb4zP5onXwVF3zVmmToNcOfGC+CRDpfK/U584fMg38ZHCaElKQ=="],

    "color-name": ["color-name@1.1.4", "", {}, "sha512-dOy+3AuW3a2wNbZHIuMZpTcgjGuLU/uBL/ubcZF9OXbDo8ff4O8yVp5Bf0efS8uEoYo5q4Fx7dY9OgQGXgAsQA=="],

    "commander": ["commander@10.0.1", "", {}, "sha512-y4Mg2tXshplEbSGzx7amzPwKKOCGuoSRP/CjEdwwk0FOGlUbq6lKuoyDZTNZkmxHdJtp54hdfY/JUrdL7Xfdug=="],

    "content-disposition": ["content-disposition@1.0.0", "", { "dependencies": { "safe-buffer": "5.2.1" } }, "sha512-Au9nRL8VNUut/XSzbQA38+M78dzP4D+eqg3gfJHMIHHYa3bg067xj1KxMUWj+VULbiZMowKngFFbKczUrNJ1mg=="],

    "content-type": ["content-type@1.0.5", "", {}, "sha512-nTjqfcBFEipKdXCv4YDQWCfmcLZKm81ldF0pAopTvyrFGVbcR6P/VAAd5G7N+0tTr8QqiU0tFadD6FK4NtJwOA=="],

    "cookie": ["cookie@0.7.1", "", {}, "sha512-6DnInpx7SJ2AK3+CTUE/ZM0vWTUboZCegxhC2xiIydHR9jNuTAASBrfEpHhiGOZw/nX51bHt6YQl8jsGo4y/0w=="],

    "cookie-signature": ["cookie-signature@1.2.2", "", {}, "sha512-D76uU73ulSXrD1UXF4KE2TMxVVwhsnCgfAyTg9k8P6KGZjlXKrOLe4dJQKI3Bxi5wjesZoFXJWElNWBjPZMbhg=="],

    "cssstyle": ["cssstyle@4.6.0", "", { "dependencies": { "@asamuzakjp/css-color": "^3.2.0", "rrweb-cssom": "^0.8.0" } }, "sha512-2z+rWdzbbSZv6/rhtvzvqeZQHrBaqgogqt85sqFNbabZOuFbCVFb8kPeEtZjiKkbrm395irpNKiYeFeLiQnFPg=="],

    "csstype": ["csstype@3.1.3", "", {}, "sha512-M1uQkMl8rQK/szD0LNhtqxIPLpimGm8sOBwU7lLnCpSbTyY3yeU1Vc7l4KT5zT4s/yOxHH5O7tIuuLOCnLADRw=="],

    "data-urls": ["data-urls@5.0.0", "", { "dependencies": { "whatwg-mimetype": "^4.0.0", "whatwg-url": "^14.0.0" } }, "sha512-ZYP5VBHshaDAiVZxjbRVcFJpc+4xGgT0bK3vzy1HLN8jTO975HEbuYzZJcHoQEY5K1a0z8YayJkyVETa08eNTg=="],

    "debug": ["debug@4.4.1", "", { "dependencies": { "ms": "^2.1.3" } }, "sha512-KcKCqiftBJcZr++7ykoDIEwSa3XWowTfNPo92BYxjXiyYEVrUQh2aLyhxBCwww+heortUFxEJYcRzosstTEBYQ=="],

    "decimal.js": ["decimal.js@10.6.0", "", {}, "sha512-YpgQiITW3JXGntzdUmyUR1V812Hn8T1YVXhCu+wO3OpS4eU9l4YdD3qjyiKdV6mvV29zapkMeD390UVEf2lkUg=="],

    "deep-eql": ["deep-eql@5.0.2", "", {}, "sha512-h5k/5U50IJJFpzfL6nO9jaaumfjO/f2NjK/oYB2Djzm4p9L+3T9qWpZqZ2hAbLPuuYq9wrU08WQyBTL5GbPk5Q=="],

    "depd": ["depd@2.0.0", "", {}, "sha512-g7nH6P6dyDioJogAAGprGpCtVImJhpPk/roCzdb3fIh61/s/nPsfR6onyMwkCAR/OlC3yBC0lESvUoQEAssIrw=="],

    "dunder-proto": ["dunder-proto@1.0.1", "", { "dependencies": { "call-bind-apply-helpers": "^1.0.1", "es-errors": "^1.3.0", "gopd": "^1.2.0" } }, "sha512-KIN/nDJBQRcXw0MLVhZE9iQHmG68qAVIBg9CqmUYjmQIhgij9U5MFvrqkUL5FbtyyzZuOeOt0zdeRe4UY7ct+A=="],

    "ee-first": ["ee-first@1.1.1", "", {}, "sha512-WMwm9LhRUo+WUaRN+vRuETqG89IgZphVSNkdFgeb6sS/E4OrDIN7t48CAewSHXc6C8lefD8KKfr5vY61brQlow=="],

    "emoji-regex": ["emoji-regex@8.0.0", "", {}, "sha512-MSjYzcWNOA0ewAHpz0MxpYFvwg6yjy1NG3xteoqz644VCo/RPgnr1/GGt+ic3iJTzQ8Eu3TdM14SawnVUmGE6A=="],

    "emojilib": ["emojilib@2.4.0", "", {}, "sha512-5U0rVMU5Y2n2+ykNLQqMoqklN9ICBT/KsvC1Gz6vqHbz2AXXGkG+Pm5rMWk/8Vjrr/mY9985Hi8DYzn1F09Nyw=="],

    "encodeurl": ["encodeurl@2.0.0", "", {}, "sha512-Q0n9HRi4m6JuGIV1eFlmvJB7ZEVxu93IrMyiMsGC0lrMJMWzRgx6WGquyfQgZVb31vhGgXnfmPNNXmxnOkRBrg=="],

    "entities": ["entities@6.0.1", "", {}, "sha512-aN97NXWF6AWBTahfVOIrB/NShkzi5H7F9r1s9mD3cDj4Ko5f2qhhVoYMibXF7GlLveb/D2ioWay8lxI97Ven3g=="],

    "environment": ["environment@1.1.0", "", {}, "sha512-xUtoPkMggbz0MPyPiIWr1Kp4aeWJjDZ6SMvURhimjdZgsRuDplF5/s9hcgGhyXMhs+6vpnuoiZ2kFiu3FMnS8Q=="],

    "es-define-property": ["es-define-property@1.0.1", "", {}, "sha512-e3nRfgfUZ4rNGL232gUgX06QNyyez04KdjFrF+LTRoOXmrOgFKDg4BCdsjW8EnT69eqdYGmRpJwiPVYNrCaW3g=="],

    "es-errors": ["es-errors@1.3.0", "", {}, "sha512-Zf5H2Kxt2xjTvbJvP2ZWLEICxA6j+hAmMzIlypy4xcBg1vKVnx89Wy0GbS+kf5cwCVFFzdCFh2XSCFNULS6csw=="],

    "es-module-lexer": ["es-module-lexer@1.7.0", "", {}, "sha512-jEQoCwk8hyb2AZziIOLhDqpm5+2ww5uIE6lkO/6jcOCusfk6LhMHpXXfBLXTZ7Ydyt0j4VoUQv6uGNYbdW+kBA=="],

    "es-object-atoms": ["es-object-atoms@1.1.1", "", { "dependencies": { "es-errors": "^1.3.0" } }, "sha512-FGgH2h8zKNim9ljj7dankFPcICIK9Cp5bm+c2gQSYePhpaG5+esrLODihIorn+Pe6FGJzWhXQotPv73jTaldXA=="],

    "esbuild": ["esbuild@0.25.8", "", { "optionalDependencies": { "@esbuild/aix-ppc64": "0.25.8", "@esbuild/android-arm": "0.25.8", "@esbuild/android-arm64": "0.25.8", "@esbuild/android-x64": "0.25.8", "@esbuild/darwin-arm64": "0.25.8", "@esbuild/darwin-x64": "0.25.8", "@esbuild/freebsd-arm64": "0.25.8", "@esbuild/freebsd-x64": "0.25.8", "@esbuild/linux-arm": "0.25.8", "@esbuild/linux-arm64": "0.25.8", "@esbuild/linux-ia32": "0.25.8", "@esbuild/linux-loong64": "0.25.8", "@esbuild/linux-mips64el": "0.25.8", "@esbuild/linux-ppc64": "0.25.8", "@esbuild/linux-riscv64": "0.25.8", "@esbuild/linux-s390x": "0.25.8", "@esbuild/linux-x64": "0.25.8", "@esbuild/netbsd-arm64": "0.25.8", "@esbuild/netbsd-x64": "0.25.8", "@esbuild/openbsd-arm64": "0.25.8", "@esbuild/openbsd-x64": "0.25.8", "@esbuild/openharmony-arm64": "0.25.8", "@esbuild/sunos-x64": "0.25.8", "@esbuild/win32-arm64": "0.25.8", "@esbuild/win32-ia32": "0.25.8", "@esbuild/win32-x64": "0.25.8" }, "bin": { "esbuild": "bin/esbuild" } }, "sha512-vVC0USHGtMi8+R4Kz8rt6JhEWLxsv9Rnu/lGYbPR8u47B+DCBksq9JarW0zOO7bs37hyOK1l2/oqtbciutL5+Q=="],

    "escalade": ["escalade@3.2.0", "", {}, "sha512-WUj2qlxaQtO4g6Pq5c29GTcWGDyd8itL8zTlipgECz3JesAiiOKotd8JU6otB3PACgG6xkJUyVhboMS+bje/jA=="],

    "escape-html": ["escape-html@1.0.3", "", {}, "sha512-NiSupZ4OeuGwr68lGIeym/ksIZMJodUGOSCZ/FSnTxcrekbvqrgdUxlJOMpijaKZVjAJrWrGs/6Jy8OMuyj9ow=="],

    "esprima": ["esprima@4.0.1", "", { "bin": { "esparse": "./bin/esparse.js", "esvalidate": "./bin/esvalidate.js" } }, "sha512-eGuFFw7Upda+g4p+QHvnW0RyTX/SVeJBDM/gCtMARO0cLuT2HcEKnTPvhjV6aGeqrCB/sbNop0Kszm0jsaWU4A=="],

    "estree-walker": ["estree-walker@3.0.3", "", { "dependencies": { "@types/estree": "^1.0.0" } }, "sha512-7RUKfXgSMMkzt6ZuXmqapOurLGPPfgj6l9uRZ7lRGolvk0y2yocc35LdcxKC5PQZdn2DMqioAQ2NoWcrTKmm6g=="],

    "etag": ["etag@1.8.1", "", {}, "sha512-aIL5Fx7mawVa300al2BnEE4iNvo1qETxLrPI/o05L7z6go7fCw1J6EQmbK4FmJ2AS7kgVF/KEZWufBfdClMcPg=="],

    "expect-type": ["expect-type@1.2.2", "", {}, "sha512-JhFGDVJ7tmDJItKhYgJCGLOWjuK9vPxiXoUFLwLDc99NlmklilbiQJwoctZtt13+xMw91MCk/REan6MWHqDjyA=="],

    "express": ["express@5.1.0", "", { "dependencies": { "accepts": "^2.0.0", "body-parser": "^2.2.0", "content-disposition": "^1.0.0", "content-type": "^1.0.5", "cookie": "^0.7.1", "cookie-signature": "^1.2.1", "debug": "^4.4.0", "encodeurl": "^2.0.0", "escape-html": "^1.0.3", "etag": "^1.8.1", "finalhandler": "^2.1.0", "fresh": "^2.0.0", "http-errors": "^2.0.0", "merge-descriptors": "^2.0.0", "mime-types": "^3.0.0", "on-finished": "^2.4.1", "once": "^1.4.0", "parseurl": "^1.3.3", "proxy-addr": "^2.0.7", "qs": "^6.14.0", "range-parser": "^1.2.1", "router": "^2.2.0", "send": "^1.1.0", "serve-static": "^2.2.0", "statuses": "^2.0.1", "type-is": "^2.0.1", "vary": "^1.1.2" } }, "sha512-DT9ck5YIRU+8GYzzU5kT3eHGA5iL+1Zd0EutOmTE9Dtk+Tvuzd23VBU+ec7HPNSTxXYO55gPV/hq4pSBJDjFpA=="],

    "fast-glob": ["fast-glob@3.3.3", "", { "dependencies": { "@nodelib/fs.stat": "^2.0.2", "@nodelib/fs.walk": "^1.2.3", "glob-parent": "^5.1.2", "merge2": "^1.3.0", "micromatch": "^4.0.8" } }, "sha512-7MptL8U0cqcFdzIzwOTHoilX9x5BrNqye7Z/LuC7kCMRio1EMSyqRK3BEAUD7sXRq4iT4AzTVuZdhgQ2TCvYLg=="],

    "fastq": ["fastq@1.19.1", "", { "dependencies": { "reusify": "^1.0.4" } }, "sha512-GwLTyxkCXjXbxqIhTsMI2Nui8huMPtnxg7krajPJAjnEG/iiOS7i+zCtWGZR9G0NBKbXKh6X9m9UIsYX/N6vvQ=="],

    "fdir": ["fdir@6.4.6", "", { "peerDependencies": { "picomatch": "^3 || ^4" }, "optionalPeers": ["picomatch"] }, "sha512-hiFoqpyZcfNm1yc4u8oWCf9A2c4D3QjCrks3zmoVKVxpQRzmPNar1hUJcBG2RQHvEVGDN+Jm81ZheVLAQMK6+w=="],

    "fflate": ["fflate@0.8.2", "", {}, "sha512-cPJU47OaAoCbg0pBvzsgpTPhmhqI5eJjh/JIu8tPj5q+T7iLvW/JAYUqmE7KOB4R1ZyEhzBaIQpQpardBF5z8A=="],

    "fill-range": ["fill-range@7.1.1", "", { "dependencies": { "to-regex-range": "^5.0.1" } }, "sha512-YsGpe3WHLK8ZYi4tWDg2Jy3ebRz2rXowDxnld4bkQB00cc/1Zw9AWnC0i9ztDJitivtQvaI9KaLyKrc+hBW0yg=="],

    "finalhandler": ["finalhandler@2.1.0", "", { "dependencies": { "debug": "^4.4.0", "encodeurl": "^2.0.0", "escape-html": "^1.0.3", "on-finished": "^2.4.1", "parseurl": "^1.3.3", "statuses": "^2.0.1" } }, "sha512-/t88Ty3d5JWQbWYgaOGCCYfXRwV1+be02WqYYlL6h0lEiUAMPM8o8qKGO01YIkOHzka2up08wvgYD0mDiI+q3Q=="],

    "flatted": ["flatted@3.3.3", "", {}, "sha512-GX+ysw4PBCz0PzosHDepZGANEuFCMLrnRTiEy9McGjmkCQYwRq4A/X786G/fjM/+OjsWSU1ZrY5qyARZmO/uwg=="],

    "format-util": ["format-util@1.0.5", "", {}, "sha512-varLbTj0e0yVyRpqQhuWV+8hlePAgaoFRhNFj50BNjEIrw1/DphHSObtqwskVCPWNgzwPoQrZAbfa/SBiicNeg=="],

    "forwarded": ["forwarded@0.2.0", "", {}, "sha512-buRG0fpBtRHSTCOASe6hD258tEubFoRLb4ZNA6NxMVHNw2gOcwHo9wyablzMzOA5z9xA9L1KNjk/Nt6MT9aYow=="],

    "fresh": ["fresh@2.0.0", "", {}, "sha512-Rx/WycZ60HOaqLKAi6cHRKKI7zxWbJ31MhntmtwMoaTeF7XFH9hhBp8vITaMidfljRQ6eYWCKkaTK+ykVJHP2A=="],

    "fsevents": ["fsevents@2.3.3", "", { "os": "darwin" }, "sha512-5xoDfX+fL7faATnagmWPpbFtwh/R77WmMMqqHGS65C3vvB0YHrgF+B1YmZ3441tMj5n63k0212XNoJwzlhffQw=="],

    "function-bind": ["function-bind@1.1.2", "", {}, "sha512-7XHNxH7qX9xG5mIwxkhumTox/MIRNcOgDrxWsMt2pAr23WHp6MrRlN7FBSFpCpr+oVO0F744iUgR82nJMfG2SA=="],

    "get-caller-file": ["get-caller-file@2.0.5", "", {}, "sha512-DyFP3BM/3YHTQOCUL/w0OZHR0lpKeGrxotcHWcqNEdnltqFwXVfhEBQ94eIo34AfQpo0rGki4cyIiftY06h2Fg=="],

    "get-intrinsic": ["get-intrinsic@1.3.0", "", { "dependencies": { "call-bind-apply-helpers": "^1.0.2", "es-define-property": "^1.0.1", "es-errors": "^1.3.0", "es-object-atoms": "^1.1.1", "function-bind": "^1.1.2", "get-proto": "^1.0.1", "gopd": "^1.2.0", "has-symbols": "^1.1.0", "hasown": "^2.0.2", "math-intrinsics": "^1.1.0" } }, "sha512-9fSjSaos/fRIVIp+xSJlE6lfwhES7LNtKaCBIamHsjr2na1BiABJPo0mOjjz8GJDURarmCPGqaiVg5mfjb98CQ=="],

    "get-proto": ["get-proto@1.0.1", "", { "dependencies": { "dunder-proto": "^1.0.1", "es-object-atoms": "^1.0.0" } }, "sha512-sTSfBjoXBp89JvIKIefqw7U2CCebsc74kiY6awiGogKtoSGbgjYE/G/+l9sF3MWFPNc9IcoOC4ODfKHfxFmp0g=="],

    "glob-parent": ["glob-parent@5.1.2", "", { "dependencies": { "is-glob": "^4.0.1" } }, "sha512-AOIgSQCepiJYwP3ARnGx+5VnTu2HBYdzbGP45eLw1vr3zB3vZLeyed1sC9hnbcOc9/SrMyM5RPQrkGz4aS9Zow=="],

    "gopd": ["gopd@1.2.0", "", {}, "sha512-ZUKRh6/kUFoAiTAtTYPZJ3hw9wNxx+BIBOijnlG9PnrJsCcSjs1wyyD6vJpaYtgnzDrKYRSqf3OO6Rfa93xsRg=="],

    "has-flag": ["has-flag@4.0.0", "", {}, "sha512-EykJT/Q1KjTWctppgIAgfSO0tKVuZUjhgMr17kqTumMl6Afv3EISleU7qZUzoXDFTAHTDC4NOoG/ZxU3EvlMPQ=="],

    "has-symbols": ["has-symbols@1.1.0", "", {}, "sha512-1cDNdwJ2Jaohmb3sg4OmKaMBwuC48sYni5HUw2DvsC8LjGTLK9h+eb1X6RyuOHe4hT0ULCW68iomhjUoKUqlPQ=="],

    "hasown": ["hasown@2.0.2", "", { "dependencies": { "function-bind": "^1.1.2" } }, "sha512-0hJU9SCPvmMzIBdZFqNPXWa6dqh7WdH0cII9y+CyS8rG3nL48Bclra9HmKhVVUHyPWNH5Y7xDwAB7bfgSjkUMQ=="],

    "highlight.js": ["highlight.js@10.7.3", "", {}, "sha512-tzcUFauisWKNHaRkN4Wjl/ZA07gENAjFl3J/c480dprkGTg5EQstgaNFqBfUqCq54kZRIEcreTsAgF/m2quD7A=="],

    "html-encoding-sniffer": ["html-encoding-sniffer@4.0.0", "", { "dependencies": { "whatwg-encoding": "^3.1.1" } }, "sha512-Y22oTqIU4uuPgEemfz7NDJz6OeKf12Lsu+QC+s3BVpda64lTiMYCyGwg5ki4vFxkMwQdeZDl2adZoqUgdFuTgQ=="],

    "http-errors": ["http-errors@2.0.0", "", { "dependencies": { "depd": "2.0.0", "inherits": "2.0.4", "setprototypeof": "1.2.0", "statuses": "2.0.1", "toidentifier": "1.0.1" } }, "sha512-FtwrG/euBzaEjYeRqOgly7G0qviiXoJWnvEH2Z1plBdXgbyjv34pHTSb9zoeHMyDy33+DWy5Wt9Wo+TURtOYSQ=="],

    "http-proxy-agent": ["http-proxy-agent@7.0.2", "", { "dependencies": { "agent-base": "^7.1.0", "debug": "^4.3.4" } }, "sha512-T1gkAiYYDWYx3V5Bmyu7HcfcvL7mUrTWiM6yOfa3PIphViJ/gFPbvidQ+veqSOHci/PxBcDabeUNCzpOODJZig=="],

    "https-proxy-agent": ["https-proxy-agent@7.0.6", "", { "dependencies": { "agent-base": "^7.1.2", "debug": "4" } }, "sha512-vK9P5/iUfdl95AI+JVyUuIcVtd4ofvtrOr3HNtM2yxC9bnMbEdp3x01OhQNnjb8IJYi38VlTE3mBXwcfvywuSw=="],

    "iconv-lite": ["iconv-lite@0.6.3", "", { "dependencies": { "safer-buffer": ">= 2.1.2 < 3.0.0" } }, "sha512-4fCk79wshMdzMp2rH06qWrJE4iolqLhCUH+OiuIgU++RB0+94NlDL81atO7GX55uUKueo0txHNtvEyI6D7WdMw=="],

    "inherits": ["inherits@2.0.4", "", {}, "sha512-k/vGaX4/Yla3WzyMCvTQOXYeIHvqOKtnqBduzTHpzpQZzAskKMhZ2K+EnBiSM9zGSoIFeMpXKxa4dYeZIQqewQ=="],

    "ipaddr.js": ["ipaddr.js@1.9.1", "", {}, "sha512-0KI/607xoxSToH7GjN1FfSbLoU0+btTicjsQSWQlh/hZykN8KpmMf7uYwPW3R+akZ6R/w18ZlXSHBYXiYUPO3g=="],

    "is-extglob": ["is-extglob@2.1.1", "", {}, "sha512-SbKbANkN603Vi4jEZv49LeVJMn4yGwsbzZworEoyEiutsN3nJYdbO36zfhGJ6QEDpOZIFkDtnq5JRxmvl3jsoQ=="],

    "is-fullwidth-code-point": ["is-fullwidth-code-point@3.0.0", "", {}, "sha512-zymm5+u+sCsSWyD9qNaejV3DFvhCKclKdizYaJUuHA83RLjb7nSuGnddCHGv0hk+KY7BMAlsWeK4Ueg6EV6XQg=="],

    "is-glob": ["is-glob@4.0.3", "", { "dependencies": { "is-extglob": "^2.1.1" } }, "sha512-xelSayHH36ZgE7ZWhli7pW34hNbNl8Ojv5KVmkJD4hBdD3th8Tfk9vYasLM+mXWOZhFkgZfxhLSnrwRr4elSSg=="],

    "is-number": ["is-number@7.0.0", "", {}, "sha512-41Cifkg6e8TylSpdtTpeLVMqvSBEVzTttHvERD741+pnZ8ANv0004MRL43QKPDlK9cGvNp6NZWZUBlbGXYxxng=="],

    "is-potential-custom-element-name": ["is-potential-custom-element-name@1.0.1", "", {}, "sha512-bCYeRA2rVibKZd+s2625gGnGF/t7DSqDs4dP7CrLA1m7jKWz6pps0LpYLJN8Q64HtmPKJ1hrN3nzPNKFEKOUiQ=="],

    "is-promise": ["is-promise@4.0.0", "", {}, "sha512-hvpoI6korhJMnej285dSg6nu1+e6uxs7zG3BYAm5byqDsgJNWwxzM6z6iZiAgQR4TJ30JmBTOwqZUw3WlyH3AQ=="],

    "js-tokens": ["js-tokens@9.0.1", "", {}, "sha512-mxa9E9ITFOt0ban3j6L5MpjwegGz6lBQmM1IJkWeBZGcMxto50+eWdjC/52xDbS2vy0k7vIMK0Fe2wfL9OQSpQ=="],

    "js-yaml": ["js-yaml@3.14.1", "", { "dependencies": { "argparse": "^1.0.7", "esprima": "^4.0.0" }, "bin": { "js-yaml": "bin/js-yaml.js" } }, "sha512-okMH7OXXJ7YrN9Ok3/SXrnu4iX9yOk+25nqX4imS2npuvTYDmo/QEZoqwZkYaIDk3jVvBOTOIEgEhaLOynBS9g=="],

    "jsdom": ["jsdom@26.1.0", "", { "dependencies": { "cssstyle": "^4.2.1", "data-urls": "^5.0.0", "decimal.js": "^10.5.0", "html-encoding-sniffer": "^4.0.0", "http-proxy-agent": "^7.0.2", "https-proxy-agent": "^7.0.6", "is-potential-custom-element-name": "^1.0.1", "nwsapi": "^2.2.16", "parse5": "^7.2.1", "rrweb-cssom": "^0.8.0", "saxes": "^6.0.0", "symbol-tree": "^3.2.4", "tough-cookie": "^5.1.1", "w3c-xmlserializer": "^5.0.0", "webidl-conversions": "^7.0.0", "whatwg-encoding": "^3.1.1", "whatwg-mimetype": "^4.0.0", "whatwg-url": "^14.1.1", "ws": "^8.18.0", "xml-name-validator": "^5.0.0" }, "peerDependencies": { "canvas": "^3.0.0" }, "optionalPeers": ["canvas"] }, "sha512-Cvc9WUhxSMEo4McES3P7oK3QaXldCfNWp7pl2NNeiIFlCoLr3kfq9kb1fxftiwk1FLV7CvpvDfonxtzUDeSOPg=="],

    "jsep": ["jsep@1.4.0", "", {}, "sha512-B7qPcEVE3NVkmSJbaYxvv4cHkVW7DQsZz13pUMrfS8z8Q/BuShN+gcTXrUlPiGqM2/t/EEaI030bpxMqY8gMlw=="],

    "json-schema-faker": ["json-schema-faker@0.5.9", "", { "dependencies": { "json-schema-ref-parser": "^6.1.0", "jsonpath-plus": "^10.3.0" }, "bin": { "jsf": "bin/gen.cjs" } }, "sha512-fNKLHgDvfGNNTX1zqIjqFMJjCLzJ2kvnJ831x4aqkAoeE4jE2TxvpJdhOnk3JU3s42vFzmXvkpbYzH5H3ncAzg=="],

    "json-schema-ref-parser": ["json-schema-ref-parser@6.1.0", "", { "dependencies": { "call-me-maybe": "^1.0.1", "js-yaml": "^3.12.1", "ono": "^4.0.11" } }, "sha512-pXe9H1m6IgIpXmE5JSb8epilNTGsmTb2iPohAXpOdhqGFbQjNeHHsZxU+C8w6T81GZxSPFLeUoqDJmzxx5IGuw=="],

    "jsonpath-plus": ["jsonpath-plus@10.3.0", "", { "dependencies": { "@jsep-plugin/assignment": "^1.3.0", "@jsep-plugin/regex": "^1.0.4", "jsep": "^1.4.0" }, "bin": { "jsonpath": "bin/jsonpath-cli.js", "jsonpath-plus": "bin/jsonpath-cli.js" } }, "sha512-8TNmfeTCk2Le33A3vRRwtuworG/L5RrgMvdjhKZxvyShO+mBu2fP50OWUjRLNtvw344DdDarFh9buFAZs5ujeA=="],

    "loupe": ["loupe@3.2.0", "", {}, "sha512-2NCfZcT5VGVNX9mSZIxLRkEAegDGBpuQZBy13desuHeVORmBDyAET4TkJr4SjqQy3A8JDofMN6LpkK8Xcm/dlw=="],

    "lru-cache": ["lru-cache@11.1.0", "", {}, "sha512-QIXZUBJUx+2zHUdQujWejBkcD9+cs94tLn0+YL8UrCh+D5sCXZ4c7LaEH48pNwRY3MLDgqUFyhlCyjJPf1WP0A=="],

    "magic-string": ["magic-string@0.30.17", "", { "dependencies": { "@jridgewell/sourcemap-codec": "^1.5.0" } }, "sha512-sNPKHvyjVf7gyjwS4xGTaW/mCnF8wnjtifKBEhxfZ7E/S8tQ0rssrwGNn6q8JH/ohItJfSQp9mBtQYuTlH5QnA=="],

    "marked": ["marked@9.1.6", "", { "bin": { "marked": "bin/marked.js" } }, "sha512-jcByLnIFkd5gSXZmjNvS1TlmRhCXZjIzHYlaGkPlLIekG55JDR2Z4va9tZwCiP+/RDERiNhMOFu01xd6O5ct1Q=="],

    "marked-terminal": ["marked-terminal@7.3.0", "", { "dependencies": { "ansi-escapes": "^7.0.0", "ansi-regex": "^6.1.0", "chalk": "^5.4.1", "cli-highlight": "^2.1.11", "cli-table3": "^0.6.5", "node-emoji": "^2.2.0", "supports-hyperlinks": "^3.1.0" }, "peerDependencies": { "marked": ">=1 <16" } }, "sha512-t4rBvPsHc57uE/2nJOLmMbZCQ4tgAccAED3ngXQqW6g+TxA488JzJ+FK3lQkzBQOI1mRV/r/Kq+1ZlJ4D0owQw=="],

    "math-intrinsics": ["math-intrinsics@1.1.0", "", {}, "sha512-/IXtbwEk5HTPyEwyKX6hGkYXxM9nbj64B+ilVJnC/R6B0pH5G4V3b0pVbL7DBj4tkhBAppbQUlf6F6Xl9LHu1g=="],

    "media-typer": ["media-typer@1.1.0", "", {}, "sha512-aisnrDP4GNe06UcKFnV5bfMNPBUw4jsLGaWwWfnH3v02GnBuXX2MCVn5RbrWo0j3pczUilYblq7fQ7Nw2t5XKw=="],

    "merge-descriptors": ["merge-descriptors@2.0.0", "", {}, "sha512-Snk314V5ayFLhp3fkUREub6WtjBfPdCPY1Ln8/8munuLuiYhsABgBVWsozAG+MWMbVEvcdcpbi9R7ww22l9Q3g=="],

    "merge2": ["merge2@1.4.1", "", {}, "sha512-8q7VEgMJW4J8tcfVPy8g09NcQwZdbwFEqhe/WZkoIzjn/3TGDwtOCYtXGxA3O8tPzpczCCDgv+P2P5y00ZJOOg=="],

    "micromatch": ["micromatch@4.0.8", "", { "dependencies": { "braces": "^3.0.3", "picomatch": "^2.3.1" } }, "sha512-PXwfBhYu0hBCPw8Dn0E+WDYb7af3dSLVWKi3HGv84IdF4TyFoC0ysxFd0Goxw7nSv4T/PzEJQxsYsEiFCKo2BA=="],

    "mime-db": ["mime-db@1.54.0", "", {}, "sha512-aU5EJuIN2WDemCcAp2vFBfp/m4EAhWJnUNSSw0ixs7/kXbd6Pg64EmwJkNdFhB8aWt1sH2CTXrLxo/iAGV3oPQ=="],

    "mime-types": ["mime-types@3.0.1", "", { "dependencies": { "mime-db": "^1.54.0" } }, "sha512-xRc4oEhT6eaBpU1XF7AjpOFD+xQmXNB5OVKwp4tqCuBpHLS/ZbBDrc07mYTDqVMg6PfxUjjNp85O6Cd2Z/5HWA=="],

    "minimatch": ["minimatch@10.0.3", "", { "dependencies": { "@isaacs/brace-expansion": "^5.0.0" } }, "sha512-IPZ167aShDZZUMdRk66cyQAW3qr0WzbHkPdMYa8bzZhlHhO3jALbKdxcaak7W9FfT2rZNpQuUu4Od7ILEpXSaw=="],

    "minimist": ["minimist@1.2.8", "", {}, "sha512-2yyAR8qBkN3YuheJanUpWC5U3bb5osDywNB8RzDVlDwDHbocAJveqqj1u8+SVD7jkWT4yvsHCpWqqWqAxb0zCA=="],

    "mri": ["mri@1.2.0", "", {}, "sha512-tzzskb3bG8LvYGFF/mDTpq3jpI6Q9wc3LEmBaghu+DdCssd1FakN7Bc0hVNmEyGq1bq3RgfkCb3cmQLpNPOroA=="],

    "mrmime": ["mrmime@2.0.1", "", {}, "sha512-Y3wQdFg2Va6etvQ5I82yUhGdsKrcYox6p7FfL1LbK2J4V01F9TGlepTIhnK24t7koZibmg82KGglhA1XK5IsLQ=="],

    "ms": ["ms@2.1.3", "", {}, "sha512-6FlzubTLZG3J2a/NVCAleEhjzq5oxgHyaCU9yYXvcLsvoVaHJq/s5xXI6/XXP6tz7R9xAOtHnSO/tXtF3WRTlA=="],

    "mz": ["mz@2.7.0", "", { "dependencies": { "any-promise": "^1.0.0", "object-assign": "^4.0.1", "thenify-all": "^1.0.0" } }, "sha512-z81GNO7nnYMEhrGh9LeymoE4+Yr0Wn5McHIZMK5cfQCl+NDX08sCZgUc9/6MHni9IWuFLm1Z3HTCXu2z9fN62Q=="],

    "nanoid": ["nanoid@3.3.11", "", { "bin": { "nanoid": "bin/nanoid.cjs" } }, "sha512-N8SpfPUnUp1bK+PMYW8qSWdl9U+wwNWI4QKxOYDy9JAro3WMX7p2OeVRF9v+347pnakNevPmiHhNmZ2HbFA76w=="],

    "negotiator": ["negotiator@1.0.0", "", {}, "sha512-8Ofs/AUQh8MaEcrlq5xOX0CQ9ypTF5dl78mjlMNfOK08fzpgTHQRQPBxcPlEtIw0yRpws+Zo/3r+5WRby7u3Gg=="],

    "node-emoji": ["node-emoji@2.2.0", "", { "dependencies": { "@sindresorhus/is": "^4.6.0", "char-regex": "^1.0.2", "emojilib": "^2.4.0", "skin-tone": "^2.0.0" } }, "sha512-Z3lTE9pLaJF47NyMhd4ww1yFTAP8YhYI8SleJiHzM46Fgpm5cnNzSl9XfzFNqbaz+VlJrIj3fXQ4DeN1Rjm6cw=="],

    "nwsapi": ["nwsapi@2.2.21", "", {}, "sha512-o6nIY3qwiSXl7/LuOU0Dmuctd34Yay0yeuZRLFmDPrrdHpXKFndPj3hM+YEPVHYC5fx2otBx4Ilc/gyYSAUaIA=="],

    "object-assign": ["object-assign@4.1.1", "", {}, "sha512-rJgTQnkUnH1sFw8yT6VSU3zD3sWmu6sZhIseY8VX+GRu3P6F7Fu+JNDoXfklElbLJSnc3FUQHVe4cU5hj+BcUg=="],

    "object-inspect": ["object-inspect@1.13.4", "", {}, "sha512-W67iLl4J2EXEGTbfeHCffrjDfitvLANg0UlX3wFUUSTx92KXRFegMHUVgSqE+wvhAbi4WqjGg9czysTV2Epbew=="],

    "on-finished": ["on-finished@2.4.1", "", { "dependencies": { "ee-first": "1.1.1" } }, "sha512-oVlzkg3ENAhCk2zdv7IJwd/QUD4z2RxRwpkcGY8psCVcCYZNq4wYnVWALHM+brtuJjePWiYF/ClmuDr8Ch5+kg=="],

    "once": ["once@1.4.0", "", { "dependencies": { "wrappy": "1" } }, "sha512-lNaJgI+2Q5URQBkccEKHTQOPaXdUxnZZElQTZY0MFUAuaEqe1E+Nyvgdz/aIyNi6Z9MzO5dv1H8n58/GELp3+w=="],

    "ono": ["ono@4.0.11", "", { "dependencies": { "format-util": "^1.0.3" } }, "sha512-jQ31cORBFE6td25deYeD80wxKBMj+zBmHTrVxnc6CKhx8gho6ipmWM5zj/oeoqioZ99yqBls9Z/9Nss7J26G2g=="],

    "package-manager-detector": ["package-manager-detector@1.3.0", "", {}, "sha512-ZsEbbZORsyHuO00lY1kV3/t72yp6Ysay6Pd17ZAlNGuGwmWDLCJxFpRs0IzfXfj1o4icJOkUEioexFHzyPurSQ=="],

    "parse5": ["parse5@7.3.0", "", { "dependencies": { "entities": "^6.0.0" } }, "sha512-IInvU7fabl34qmi9gY8XOVxhYyMyuH2xUNpb2q8/Y+7552KlejkRvqvD19nMoUW/uQGGbqNpA6Tufu5FL5BZgw=="],

    "parse5-htmlparser2-tree-adapter": ["parse5-htmlparser2-tree-adapter@6.0.1", "", { "dependencies": { "parse5": "^6.0.1" } }, "sha512-qPuWvbLgvDGilKc5BoicRovlT4MtYT6JfJyBOMDsKoiT+GiuP5qyrPCnR9HcPECIJJmZh5jRndyNThnhhb/vlA=="],

    "parsecurrency": ["parsecurrency@1.1.1", "", {}, "sha512-IAw/8PSFgiko70KfZGv63rbEXhmVu+zpb42PvEtgHAm83Mze3eQJHWV1ZoOhPnrYeOyufvv0GS6hZDuQOdBH4Q=="],

    "parseurl": ["parseurl@1.3.3", "", {}, "sha512-CiyeOxFT/JZyN5m0z9PfXw4SCBJ6Sygz1Dpl0wqjlhDEGGBP1GnsUVEL0p63hoG1fcj3fHynXi9NYO4nWOL+qQ=="],

    "path-browserify": ["path-browserify@1.0.1", "", {}, "sha512-b7uo2UCUOYZcnF/3ID0lulOJi/bafxa1xPe7ZPsammBSpjSWQkjNxlt635YGS2MiR9GjvuXCtz2emr3jbsz98g=="],

    "path-to-regexp": ["path-to-regexp@8.2.0", "", {}, "sha512-TdrF7fW9Rphjq4RjrW0Kp2AW0Ahwu9sRGTkS6bvDi0SCwZlEZYmcfDbEsTz8RVk0EHIS/Vd1bv3JhG+1xZuAyQ=="],

    "pathe": ["pathe@2.0.3", "", {}, "sha512-WUjGcAqP1gQacoQe+OBJsFA7Ld4DyXuUIjZ5cc75cLHvJ7dtNsTugphxIADwspS+AraAUePCKrSVtPLFj/F88w=="],

    "pathval": ["pathval@2.0.1", "", {}, "sha512-//nshmD55c46FuFw26xV/xFAaB5HF9Xdap7HJBBnrKdAd6/GxDBaNA1870O79+9ueg61cZLSVc+OaFlfmObYVQ=="],

    "picocolors": ["picocolors@1.1.1", "", {}, "sha512-xceH2snhtb5M9liqDsmEw56le376mTZkEX/jEb/RxNFyegNul7eNslCXP9FDj/Lcu0X8KEyMceP2ntpaHrDEVA=="],

    "picomatch": ["picomatch@4.0.3", "", {}, "sha512-5gTmgEY/sqK6gFXLIsQNH19lWb4ebPDLA4SdLP7dsWkIXHWlG66oPuVvXSGFPppYZz8ZDZq0dYYrbHfBCVUb1Q=="],

    "postcss": ["postcss@8.5.6", "", { "dependencies": { "nanoid": "^3.3.11", "picocolors": "^1.1.1", "source-map-js": "^1.2.1" } }, "sha512-3Ybi1tAuwAP9s0r1UQ2J4n5Y0G05bJkpUIO0/bI9MhwmD70S5aTWbXGBwxHrelT+XM1k6dM0pk+SwNkpTRN7Pg=="],

    "proxy-addr": ["proxy-addr@2.0.7", "", { "dependencies": { "forwarded": "0.2.0", "ipaddr.js": "1.9.1" } }, "sha512-llQsMLSUDUPT44jdrU/O37qlnifitDP+ZwrmmZcoSKyLKvtZxpyV0n2/bD/N4tBAAZ/gJEdZU7KMraoK1+XYAg=="],

    "publint": ["publint@0.3.12", "", { "dependencies": { "@publint/pack": "^0.1.2", "package-manager-detector": "^1.1.0", "picocolors": "^1.1.1", "sade": "^1.8.1" }, "bin": { "publint": "src/cli.js" } }, "sha512-1w3MMtL9iotBjm1mmXtG3Nk06wnq9UhGNRpQ2j6n1Zq7YAD6gnxMMZMIxlRPAydVjVbjSm+n0lhwqsD1m4LD5w=="],

    "punycode": ["punycode@2.3.1", "", {}, "sha512-vYt7UD1U9Wg6138shLtLOvdAu+8DsC/ilFtEVHcH+wydcSpNE20AfSOduf6MkRFahL5FY7X1oU7nKVZFtfq8Fg=="],

    "qs": ["qs@6.14.0", "", { "dependencies": { "side-channel": "^1.1.0" } }, "sha512-YWWTjgABSKcvs/nWBi9PycY/JiPJqOD4JA6o9Sej2AtvSGarXxKC3OQSk4pAarbdQlKAh5D4FCQkJNkW+GAn3w=="],

    "queue-microtask": ["queue-microtask@1.2.3", "", {}, "sha512-NuaNSa6flKT5JaSYQzJok04JzTL1CA6aGhv5rfLW3PgqA+M2ChpZQnAC8h8i4ZFkBS8X5RqkDBHA7r4hej3K9A=="],

    "range-parser": ["range-parser@1.2.1", "", {}, "sha512-Hrgsx+orqoygnmhFbKaHE6c296J+HTAQXoxEF6gNupROmmGJRoyzfG3ccAveqCBrwr/2yxQ5BVd/GTl5agOwSg=="],

    "raw-body": ["raw-body@3.0.0", "", { "dependencies": { "bytes": "3.1.2", "http-errors": "2.0.0", "iconv-lite": "0.6.3", "unpipe": "1.0.0" } }, "sha512-RmkhL8CAyCRPXCE28MMH0z2PNWQBNk2Q09ZdxM9IOOXwxwZbN+qbWaatPkdkWIKL2ZVDImrN/pK5HTRz2PcS4g=="],

    "require-directory": ["require-directory@2.1.1", "", {}, "sha512-fGxEI7+wsG9xrvdjsrlmL22OMTTiHRwAMroiEeMgq8gzoLC/PQr7RsRDSTLUg/bZAZtF+TVIkHc6/4RIKrui+Q=="],

    "reusify": ["reusify@1.1.0", "", {}, "sha512-g6QUff04oZpHs0eG5p83rFLhHeV00ug/Yf9nZM6fLeUrPguBTkTQOdpAWWspMh55TZfVQDPaN3NQJfbVRAxdIw=="],

    "rollup": ["rollup@4.46.1", "", { "dependencies": { "@types/estree": "1.0.8" }, "optionalDependencies": { "@rollup/rollup-android-arm-eabi": "4.46.1", "@rollup/rollup-android-arm64": "4.46.1", "@rollup/rollup-darwin-arm64": "4.46.1", "@rollup/rollup-darwin-x64": "4.46.1", "@rollup/rollup-freebsd-arm64": "4.46.1", "@rollup/rollup-freebsd-x64": "4.46.1", "@rollup/rollup-linux-arm-gnueabihf": "4.46.1", "@rollup/rollup-linux-arm-musleabihf": "4.46.1", "@rollup/rollup-linux-arm64-gnu": "4.46.1", "@rollup/rollup-linux-arm64-musl": "4.46.1", "@rollup/rollup-linux-loongarch64-gnu": "4.46.1", "@rollup/rollup-linux-ppc64-gnu": "4.46.1", "@rollup/rollup-linux-riscv64-gnu": "4.46.1", "@rollup/rollup-linux-riscv64-musl": "4.46.1", "@rollup/rollup-linux-s390x-gnu": "4.46.1", "@rollup/rollup-linux-x64-gnu": "4.46.1", "@rollup/rollup-linux-x64-musl": "4.46.1", "@rollup/rollup-win32-arm64-msvc": "4.46.1", "@rollup/rollup-win32-ia32-msvc": "4.46.1", "@rollup/rollup-win32-x64-msvc": "4.46.1", "fsevents": "~2.3.2" }, "bin": { "rollup": "dist/bin/rollup" } }, "sha512-33xGNBsDJAkzt0PvninskHlWnTIPgDtTwhg0U38CUoNP/7H6wI2Cz6dUeoNPbjdTdsYTGuiFFASuUOWovH0SyQ=="],

    "router": ["router@2.2.0", "", { "dependencies": { "debug": "^4.4.0", "depd": "^2.0.0", "is-promise": "^4.0.0", "parseurl": "^1.3.3", "path-to-regexp": "^8.0.0" } }, "sha512-nLTrUKm2UyiL7rlhapu/Zl45FwNgkZGaCpZbIHajDYgwlJCOzLSk+cIPAnsEqV955GjILJnKbdQC1nVPz+gAYQ=="],

    "rrweb-cssom": ["rrweb-cssom@0.8.0", "", {}, "sha512-guoltQEx+9aMf2gDZ0s62EcV8lsXR+0w8915TC3ITdn2YueuNjdAYh/levpU9nFaoChh9RUS5ZdQMrKfVEN9tw=="],

    "run-parallel": ["run-parallel@1.2.0", "", { "dependencies": { "queue-microtask": "^1.2.2" } }, "sha512-5l4VyZR86LZ/lDxZTR6jqL8AFE2S0IFLMP26AbjsLVADxHdhB/c0GUsH+y39UfCi3dzz8OlQuPmnaJOMoDHQBA=="],

    "rxjs": ["rxjs@7.8.2", "", { "dependencies": { "tslib": "^2.1.0" } }, "sha512-dhKf903U/PQZY6boNNtAGdWbG85WAbjT/1xYoZIC7FAY0yWapOBQVsVrDl58W86//e1VpMNBtRV4MaXfdMySFA=="],

    "sade": ["sade@1.8.1", "", { "dependencies": { "mri": "^1.1.0" } }, "sha512-xal3CZX1Xlo/k4ApwCFrHVACi9fBqJ7V+mwhBsuf/1IOKbBy098Fex+Wa/5QMubw09pSZ/u8EY8PWgevJsXp1A=="],

    "safe-buffer": ["safe-buffer@5.2.1", "", {}, "sha512-rp3So07KcdmmKbGvgaNxQSJr7bGVSVk5S9Eq1F+ppbRo70+YeaDxkw5Dd8NPN+GD6bjnYm2VuPuCXmpuYvmCXQ=="],

    "safer-buffer": ["safer-buffer@2.1.2", "", {}, "sha512-YZo3K82SD7Riyi0E1EQPojLz7kpepnSQI9IyPbHHg1XXXevb5dJI7tpyN2ADxGcQbHG7vcyRHk0cbwqcQriUtg=="],

    "saxes": ["saxes@6.0.0", "", { "dependencies": { "xmlchars": "^2.2.0" } }, "sha512-xAg7SOnEhrm5zI3puOOKyy1OMcMlIJZYNJY7xLBwSze0UjhPLnWfj2GF2EpT0jmzaJKIWKHLsaSSajf35bcYnA=="],

    "semver": ["semver@7.7.2", "", { "bin": { "semver": "bin/semver.js" } }, "sha512-RF0Fw+rO5AMf9MAyaRXI4AV0Ulj5lMHqVxxdSgiVbixSCXoEmmX/jk0CuJw4+3SqroYO9VoUh+HcuJivvtJemA=="],

    "send": ["send@1.2.0", "", { "dependencies": { "debug": "^4.3.5", "encodeurl": "^2.0.0", "escape-html": "^1.0.3", "etag": "^1.8.1", "fresh": "^2.0.0", "http-errors": "^2.0.0", "mime-types": "^3.0.1", "ms": "^2.1.3", "on-finished": "^2.4.1", "range-parser": "^1.2.1", "statuses": "^2.0.1" } }, "sha512-uaW0WwXKpL9blXE2o0bRhoL2EGXIrZxQ2ZQ4mgcfoBxdFmQold+qWsD2jLrfZ0trjKL6vOw0j//eAwcALFjKSw=="],

    "serve-static": ["serve-static@2.2.0", "", { "dependencies": { "encodeurl": "^2.0.0", "escape-html": "^1.0.3", "parseurl": "^1.3.3", "send": "^1.2.0" } }, "sha512-61g9pCh0Vnh7IutZjtLGGpTA355+OPn2TyDv/6ivP2h/AdAVX9azsoxmg2/M6nZeQZNYBEwIcsne1mJd9oQItQ=="],

    "setprototypeof": ["setprototypeof@1.2.0", "", {}, "sha512-E5LDX7Wrp85Kil5bhZv46j8jOeboKq5JMmYM3gVGdGH8xFpPWXUMsNrlODCrkoxMEeNi/XZIwuRvY4XNwYMJpw=="],

    "side-channel": ["side-channel@1.1.0", "", { "dependencies": { "es-errors": "^1.3.0", "object-inspect": "^1.13.3", "side-channel-list": "^1.0.0", "side-channel-map": "^1.0.1", "side-channel-weakmap": "^1.0.2" } }, "sha512-ZX99e6tRweoUXqR+VBrslhda51Nh5MTQwou5tnUDgbtyM0dBgmhEDtWGP/xbKn6hqfPRHujUNwz5fy/wbbhnpw=="],

    "side-channel-list": ["side-channel-list@1.0.0", "", { "dependencies": { "es-errors": "^1.3.0", "object-inspect": "^1.13.3" } }, "sha512-FCLHtRD/gnpCiCHEiJLOwdmFP+wzCmDEkc9y7NsYxeF4u7Btsn1ZuwgwJGxImImHicJArLP4R0yX4c2KCrMrTA=="],

    "side-channel-map": ["side-channel-map@1.0.1", "", { "dependencies": { "call-bound": "^1.0.2", "es-errors": "^1.3.0", "get-intrinsic": "^1.2.5", "object-inspect": "^1.13.3" } }, "sha512-VCjCNfgMsby3tTdo02nbjtM/ewra6jPHmpThenkTYh8pG9ucZ/1P8So4u4FGBek/BjpOVsDCMoLA/iuBKIFXRA=="],

    "side-channel-weakmap": ["side-channel-weakmap@1.0.2", "", { "dependencies": { "call-bound": "^1.0.2", "es-errors": "^1.3.0", "get-intrinsic": "^1.2.5", "object-inspect": "^1.13.3", "side-channel-map": "^1.0.1" } }, "sha512-WPS/HvHQTYnHisLo9McqBHOJk2FkHO/tlpvldyrnem4aeQp4hai3gythswg6p01oSoTl58rcpiFAjF2br2Ak2A=="],

    "siginfo": ["siginfo@2.0.0", "", {}, "sha512-ybx0WO1/8bSBLEWXZvEd7gMW3Sn3JFlW3TvX1nREbDLRNQNaeNN8WK0meBwPdAaOI7TtRRRJn/Es1zhrrCHu7g=="],

    "sirv": ["sirv@3.0.1", "", { "dependencies": { "@polka/url": "^1.0.0-next.24", "mrmime": "^2.0.0", "totalist": "^3.0.0" } }, "sha512-FoqMu0NCGBLCcAkS1qA+XJIQTR6/JHfQXl+uGteNCQ76T91DMUjPa9xfmeqMY3z80nLSg9yQmNjK0Px6RWsH/A=="],

    "skin-tone": ["skin-tone@2.0.0", "", { "dependencies": { "unicode-emoji-modifier-base": "^1.0.0" } }, "sha512-kUMbT1oBJCpgrnKoSr0o6wPtvRWT9W9UKvGLwfJYO2WuahZRHOpEyL1ckyMGgMWh0UdpmaoFqKKD29WTomNEGA=="],

    "source-map-js": ["source-map-js@1.2.1", "", {}, "sha512-UXWMKhLOwVKb728IUtQPXxfYU+usdybtUrK/8uGE8CQMvrhOpwvzDBwj0QhSL7MQc7vIsISBG8VQ8+IDQxpfQA=="],

    "sprintf-js": ["sprintf-js@1.0.3", "", {}, "sha512-D9cPgkvLlV3t3IzL0D0YLvGA9Ahk4PcvVwUbN0dSGr1aP0Nrt4AEnTUbuGvquEC0mA64Gqt1fzirlRs5ibXx8g=="],

    "stackback": ["stackback@0.0.2", "", {}, "sha512-1XMJE5fQo1jGH6Y/7ebnwPOBEkIEnT4QF32d5R1+VXdXveM0IBMJt8zfaxX1P3QhVwrYe+576+jkANtSS2mBbw=="],

    "statuses": ["statuses@2.0.1", "", {}, "sha512-RwNA9Z/7PrK06rYLIzFMlaF+l73iwpzsqRIFgbMLbTcLD6cOao82TaWefPXQvB2fOC4AjuYSEndS7N/mTCbkdQ=="],

    "std-env": ["std-env@3.9.0", "", {}, "sha512-UGvjygr6F6tpH7o2qyqR6QYpwraIjKSdtzyBdyytFOHmPZY917kwdwLG0RbOjWOnKmnm3PeHjaoLLMie7kPLQw=="],

    "string-width": ["string-width@4.2.3", "", { "dependencies": { "emoji-regex": "^8.0.0", "is-fullwidth-code-point": "^3.0.0", "strip-ansi": "^6.0.1" } }, "sha512-wKyQRQpjJ0sIp62ErSZdGsjMJWsap5oRNihHhu6G7JVO/9jIB6UyevL+tXuOqrng8j/cxKTWyWUwvSTriiZz/g=="],

    "strip-ansi": ["strip-ansi@6.0.1", "", { "dependencies": { "ansi-regex": "^5.0.1" } }, "sha512-Y38VPSHcqkFrCpFnQ9vuSXmquuv5oXOKpGeT6aGrr3o3Gc9AlVa6JBfUSOCnbxGGZF+/0ooI7KrPuUSztUdU5A=="],

    "strip-literal": ["strip-literal@3.0.0", "", { "dependencies": { "js-tokens": "^9.0.1" } }, "sha512-TcccoMhJOM3OebGhSBEmp3UZ2SfDMZUEBdRA/9ynfLi8yYajyWX3JiXArcJt4Umh4vISpspkQIY8ZZoCqjbviA=="],

    "supports-color": ["supports-color@7.2.0", "", { "dependencies": { "has-flag": "^4.0.0" } }, "sha512-qpCAvRl9stuOHveKsn7HncJRvv501qIacKzQlO/+Lwxc9+0q2wLyv4Dfvt80/DPn2pqOBsJdDiogXGR9+OvwRw=="],

    "supports-hyperlinks": ["supports-hyperlinks@3.2.0", "", { "dependencies": { "has-flag": "^4.0.0", "supports-color": "^7.0.0" } }, "sha512-zFObLMyZeEwzAoKCyu1B91U79K2t7ApXuQfo8OuxwXLDgcKxuwM+YvcbIhm6QWqz7mHUH1TVytR1PwVVjEuMig=="],

    "symbol-tree": ["symbol-tree@3.2.4", "", {}, "sha512-9QNk5KwDF+Bvz+PyObkmSYjI5ksVUYtjW7AU22r2NKcfLJcXp96hkDWU3+XndOsUb+AQ9QhfzfCT2O+CNWT5Tw=="],

    "thenify": ["thenify@3.3.1", "", { "dependencies": { "any-promise": "^1.0.0" } }, "sha512-RVZSIV5IG10Hk3enotrhvz0T9em6cyHBLkH/YAZuKqd8hRkKhSfCGIcP2KUY0EPxndzANBmNllzWPwak+bheSw=="],

    "thenify-all": ["thenify-all@1.6.0", "", { "dependencies": { "thenify": ">= 3.1.0 < 4" } }, "sha512-RNxQH/qI8/t3thXJDwcstUO4zeqo64+Uy/+sNVRBx4Xn2OX+OZ9oP+iJnNFqplFra2ZUVeKCSa2oVWi3T4uVmA=="],

    "tinybench": ["tinybench@2.9.0", "", {}, "sha512-0+DUvqWMValLmha6lr4kD8iAMK1HzV0/aKnCtWb9v9641TnP/MFb7Pc2bxoxQjTXAErryXVgUOfv2YqNllqGeg=="],

    "tinyexec": ["tinyexec@0.3.2", "", {}, "sha512-KQQR9yN7R5+OSwaK0XQoj22pwHoTlgYqmUscPYoknOoWCWfj/5/ABTMRi69FrKU5ffPVh5QcFikpWJI/P1ocHA=="],

    "tinyglobby": ["tinyglobby@0.2.14", "", { "dependencies": { "fdir": "^6.4.4", "picomatch": "^4.0.2" } }, "sha512-tX5e7OM1HnYr2+a2C/4V0htOcSQcoSTH9KgJnVvNm5zm/cyEWKJ7j7YutsH9CxMdtOkkLFy2AHrMci9IM8IPZQ=="],

    "tinypool": ["tinypool@1.1.1", "", {}, "sha512-Zba82s87IFq9A9XmjiX5uZA/ARWDrB03OHlq+Vw1fSdt0I+4/Kutwy8BP4Y/y/aORMo61FQ0vIb5j44vSo5Pkg=="],

    "tinyrainbow": ["tinyrainbow@2.0.0", "", {}, "sha512-op4nsTR47R6p0vMUUoYl/a+ljLFVtlfaXkLQmqfLR1qHma1h/ysYk4hEXZ880bf2CYgTskvTa/e196Vd5dDQXw=="],

    "tinyspy": ["tinyspy@4.0.3", "", {}, "sha512-t2T/WLB2WRgZ9EpE4jgPJ9w+i66UZfDc8wHh0xrwiRNN+UwH98GIJkTeZqX9rg0i0ptwzqW+uYeIF0T4F8LR7A=="],

    "tldts": ["tldts@6.1.86", "", { "dependencies": { "tldts-core": "^6.1.86" }, "bin": { "tldts": "bin/cli.js" } }, "sha512-WMi/OQ2axVTf/ykqCQgXiIct+mSQDFdH2fkwhPwgEwvJ1kSzZRiinb0zF2Xb8u4+OqPChmyI6MEu4EezNJz+FQ=="],

    "tldts-core": ["tldts-core@6.1.86", "", {}, "sha512-Je6p7pkk+KMzMv2XXKmAE3McmolOQFdxkKw0R8EYNr7sELW46JqnNeTX8ybPiQgvg1ymCoF8LXs5fzFaZvJPTA=="],

    "to-regex-range": ["to-regex-range@5.0.1", "", { "dependencies": { "is-number": "^7.0.0" } }, "sha512-65P7iz6X5yEr1cwcgvQxbbIw7Uk3gOy5dIdtZ4rDveLqhrdJP+Li/Hx6tyK0NEb+2GCyneCMJiGqrADCSNk8sQ=="],

    "toidentifier": ["toidentifier@1.0.1", "", {}, "sha512-o5sSPKEkg/DIQNmH43V0/uerLrpzVedkUh8tGNvaeXpfpuwjKenlSox/2O/BTlZUtEe+JG7s5YhEz608PlAHRA=="],

    "totalist": ["totalist@3.0.1", "", {}, "sha512-sf4i37nQ2LBx4m3wB74y+ubopq6W/dIzXg0FDGjsYnZHVa1Da8FH853wlL2gtUhg+xJXjfk3kUZS3BRoQeoQBQ=="],

    "tough-cookie": ["tough-cookie@5.1.2", "", { "dependencies": { "tldts": "^6.1.32" } }, "sha512-FVDYdxtnj0G6Qm/DhNPSb8Ju59ULcup3tuJxkFb5K8Bv2pUXILbf0xZWU8PX8Ov19OXljbUyveOFwRMwkXzO+A=="],

    "tr46": ["tr46@5.1.1", "", { "dependencies": { "punycode": "^2.3.1" } }, "sha512-hdF5ZgjTqgAntKkklYw0R03MG2x/bSzTtkxmIRw/sTNV8YXsCJ1tfLAX23lhxhHJlEf3CRCOCGGWw3vI3GaSPw=="],

    "ts-morph": ["ts-morph@26.0.0", "", { "dependencies": { "@ts-morph/common": "~0.27.0", "code-block-writer": "^13.0.3" } }, "sha512-ztMO++owQnz8c/gIENcM9XfCEzgoGphTv+nKpYNM1bgsdOVC/jRZuEBf6N+mLLDNg68Kl+GgUZfOySaRiG1/Ug=="],

    "tslib": ["tslib@2.8.1", "", {}, "sha512-oJFu94HQb+KVduSUQL7wnpmqnfmLsOA/nAh6b6EH0wCEoK0/mPeXU6c3wKDV83MkOuHPRHtSXKKU99IBazS/2w=="],

    "type-is": ["type-is@2.0.1", "", { "dependencies": { "content-type": "^1.0.5", "media-typer": "^1.1.0", "mime-types": "^3.0.0" } }, "sha512-OZs6gsjF4vMp32qrCbiVSkrFmXtG/AZhY3t0iAMrMBiAZyV9oALtXO8hsrHbMXF9x6L3grlFuwW2oAz7cav+Gw=="],

    "typescript": ["typescript@5.9.2", "", { "bin": { "tsc": "bin/tsc", "tsserver": "bin/tsserver" } }, "sha512-CWBzXQrc/qOkhidw1OzBTQuYRbfyxDXJMVJ1XNwUHGROVmuaeiEm3OslpZ1RV96d7SKKjZKrSJu3+t/xlw3R9A=="],

    "undici-types": ["undici-types@7.10.0", "", {}, "sha512-t5Fy/nfn+14LuOc2KNYg75vZqClpAiqscVvMygNnlsHBFpSXdJaYtXMcdNLpl/Qvc3P2cB3s6lOV51nqsFq4ag=="],

    "unicode-emoji-modifier-base": ["unicode-emoji-modifier-base@1.0.0", "", {}, "sha512-yLSH4py7oFH3oG/9K+XWrz1pSi3dfUrWEnInbxMfArOfc1+33BlGPQtLsOYwvdMy11AwUBetYuaRxSPqgkq+8g=="],

    "unpipe": ["unpipe@1.0.0", "", {}, "sha512-pjy2bYhSsufwWlKwPc+l3cN7+wuJlK6uz0YdJEOlQDbl6jo/YlPi4mb8agUkVC8BF7V8NuzeyPNqRksA3hztKQ=="],

    "validate-npm-package-name": ["validate-npm-package-name@5.0.1", "", {}, "sha512-OljLrQ9SQdOUqTaQxqL5dEfZWrXExyyWsozYlAWFawPVNuD83igl7uJD2RTkNMbniIYgt8l81eCJGIdQF7avLQ=="],

    "vary": ["vary@1.1.2", "", {}, "sha512-BNGbWLfd0eUPabhkXUVm0j8uuvREyTh5ovRa/dyow/BqAbZJyC+5fU+IzQOzmAKzYqYRAISoRhdQr3eIZ/PXqg=="],

    "vite": ["vite@7.0.6", "", { "dependencies": { "esbuild": "^0.25.0", "fdir": "^6.4.6", "picomatch": "^4.0.3", "postcss": "^8.5.6", "rollup": "^4.40.0", "tinyglobby": "^0.2.14" }, "optionalDependencies": { "fsevents": "~2.3.3" }, "peerDependencies": { "@types/node": "^20.19.0 || >=22.12.0", "jiti": ">=1.21.0", "less": "^4.0.0", "lightningcss": "^1.21.0", "sass": "^1.70.0", "sass-embedded": "^1.70.0", "stylus": ">=0.54.8", "sugarss": "^5.0.0", "terser": "^5.16.0", "tsx": "^4.8.1", "yaml": "^2.4.2" }, "optionalPeers": ["@types/node", "jiti", "less", "lightningcss", "sass", "sass-embedded", "stylus", "sugarss", "terser", "tsx", "yaml"], "bin": { "vite": "bin/vite.js" } }, "sha512-MHFiOENNBd+Bd9uvc8GEsIzdkn1JxMmEeYX35tI3fv0sJBUTfW5tQsoaOwuY4KhBI09A3dUJ/DXf2yxPVPUceg=="],

    "vite-node": ["vite-node@3.2.4", "", { "dependencies": { "cac": "^6.7.14", "debug": "^4.4.1", "es-module-lexer": "^1.7.0", "pathe": "^2.0.3", "vite": "^5.0.0 || ^6.0.0 || ^7.0.0-0" }, "bin": { "vite-node": "vite-node.mjs" } }, "sha512-EbKSKh+bh1E1IFxeO0pg1n4dvoOTt0UDiXMd/qn++r98+jPO1xtJilvXldeuQ8giIB5IkpjCgMleHMNEsGH6pg=="],

    "vitest": ["vitest@3.2.4", "", { "dependencies": { "@types/chai": "^5.2.2", "@vitest/expect": "3.2.4", "@vitest/mocker": "3.2.4", "@vitest/pretty-format": "^3.2.4", "@vitest/runner": "3.2.4", "@vitest/snapshot": "3.2.4", "@vitest/spy": "3.2.4", "@vitest/utils": "3.2.4", "chai": "^5.2.0", "debug": "^4.4.1", "expect-type": "^1.2.1", "magic-string": "^0.30.17", "pathe": "^2.0.3", "picomatch": "^4.0.2", "std-env": "^3.9.0", "tinybench": "^2.9.0", "tinyexec": "^0.3.2", "tinyglobby": "^0.2.14", "tinypool": "^1.1.1", "tinyrainbow": "^2.0.0", "vite": "^5.0.0 || ^6.0.0 || ^7.0.0-0", "vite-node": "3.2.4", "why-is-node-running": "^2.3.0" }, "peerDependencies": { "@edge-runtime/vm": "*", "@types/debug": "^4.1.12", "@types/node": "^18.0.0 || ^20.0.0 || >=22.0.0", "@vitest/browser": "3.2.4", "@vitest/ui": "3.2.4", "happy-dom": "*", "jsdom": "*" }, "optionalPeers": ["@edge-runtime/vm", "@types/debug", "@types/node", "@vitest/browser", "@vitest/ui", "happy-dom", "jsdom"], "bin": { "vitest": "vitest.mjs" } }, "sha512-LUCP5ev3GURDysTWiP47wRRUpLKMOfPh+yKTx3kVIEiu5KOMeqzpnYNsKyOoVrULivR8tLcks4+lga33Whn90A=="],

    "w3c-xmlserializer": ["w3c-xmlserializer@5.0.0", "", { "dependencies": { "xml-name-validator": "^5.0.0" } }, "sha512-o8qghlI8NZHU1lLPrpi2+Uq7abh4GGPpYANlalzWxyWteJOCsr/P+oPBA49TOLu5FTZO4d3F9MnWJfiMo4BkmA=="],

    "webidl-conversions": ["webidl-conversions@7.0.0", "", {}, "sha512-VwddBukDzu71offAQR975unBIGqfKZpM+8ZX6ySk8nYhVoo5CYaZyzt3YBvYtRtO+aoGlqxPg/B87NGVZ/fu6g=="],

    "whatwg-encoding": ["whatwg-encoding@3.1.1", "", { "dependencies": { "iconv-lite": "0.6.3" } }, "sha512-6qN4hJdMwfYBtE3YBTTHhoeuUrDBPZmbQaxWAqSALV/MeEnR5z1xd8UKud2RAkFoPkmB+hli1TZSnyi84xz1vQ=="],

    "whatwg-mimetype": ["whatwg-mimetype@4.0.0", "", {}, "sha512-QaKxh0eNIi2mE9p2vEdzfagOKHCcj1pJ56EEHGQOVxp8r9/iszLUUV7v89x9O1p/T+NlTM5W7jW6+cz4Fq1YVg=="],

    "whatwg-url": ["whatwg-url@14.2.0", "", { "dependencies": { "tr46": "^5.1.0", "webidl-conversions": "^7.0.0" } }, "sha512-De72GdQZzNTUBBChsXueQUnPKDkg/5A5zp7pFDuQAj5UFoENpiACU0wlCvzpAGnTkj++ihpKwKyYewn/XNUbKw=="],

    "why-is-node-running": ["why-is-node-running@2.3.0", "", { "dependencies": { "siginfo": "^2.0.0", "stackback": "0.0.2" }, "bin": { "why-is-node-running": "cli.js" } }, "sha512-hUrmaWBdVDcxvYqnyh09zunKzROWjbZTiNy8dBEjkS7ehEDQibXJ7XvlmtbwuTclUiIyN+CyXQD4Vmko8fNm8w=="],

    "wrap-ansi": ["wrap-ansi@7.0.0", "", { "dependencies": { "ansi-styles": "^4.0.0", "string-width": "^4.1.0", "strip-ansi": "^6.0.0" } }, "sha512-YVGIj2kamLSTxw6NsZjoBxfSwsn0ycdesmc4p+Q21c5zPuZ1pl+NfxVdxPtdHvmNVOQ6XSYG4AUtyt/Fi7D16Q=="],

    "wrappy": ["wrappy@1.0.2", "", {}, "sha512-l4Sp/DRseor9wL6EvV2+TuQn63dMkPjZ/sp9XkghTEbV9KlPS1xUsZ3u7/IQO4wxtcFB4bgpQPRcR3QCvezPcQ=="],

    "ws": ["ws@8.18.3", "", { "peerDependencies": { "bufferutil": "^4.0.1", "utf-8-validate": ">=5.0.2" }, "optionalPeers": ["bufferutil", "utf-8-validate"] }, "sha512-PEIGCY5tSlUt50cqyMXfCzX+oOPqN0vuGqWzbcJ2xvnkzkq46oOpz7dQaTDBdfICb4N14+GARUDw2XV2N4tvzg=="],

    "xml-name-validator": ["xml-name-validator@5.0.0", "", {}, "sha512-EvGK8EJ3DhaHfbRlETOWAS5pO9MZITeauHKJyb8wyajUfQUenkIg2MvLDTZ4T/TgIcm3HU0TFBgWWboAZ30UHg=="],

    "xmlchars": ["xmlchars@2.2.0", "", {}, "sha512-JZnDKK8B0RCDw84FNdDAIpZK+JuJw+s7Lz8nksI7SIuU3UXJJslUthsi+uWBUYOwPFwW7W7PRLRfUKpxjtjFCw=="],

    "y18n": ["y18n@5.0.8", "", {}, "sha512-0pfFzegeDWJHJIAmTLRP2DwHjdF5s7jo9tuztdQxAhINCdvS+3nGINqPd00AphqJR/0LhANUS6/+7SCb98YOfA=="],

    "yargs": ["yargs@16.2.0", "", { "dependencies": { "cliui": "^7.0.2", "escalade": "^3.1.1", "get-caller-file": "^2.0.5", "require-directory": "^2.1.1", "string-width": "^4.2.0", "y18n": "^5.0.5", "yargs-parser": "^20.2.2" } }, "sha512-D1mvvtDG0L5ft/jGWkLpG1+m0eQxOfaBvTNELraWj22wSVUMWxZUvYgJYcKh6jGGIkJFhH4IZPQhR4TKpc8mBw=="],

    "yargs-parser": ["yargs-parser@20.2.9", "", {}, "sha512-y11nGElTIV+CT3Zv9t7VKl+Q3hTQoT9a1Qzezhhl6Rp21gJ/IVTW7Z3y9EWXhuUBC2Shnf+DX0antecpAwSP8w=="],

    "zone.js": ["zone.js@0.15.1", "", {}, "sha512-XE96n56IQpJM7NAoXswY3XRLcWFW83xe0BiAOeMD7K5k5xecOeul3Qcpx6GqEeeHNkW5DWL5zOyTbEfB4eti8w=="],

    "@angular/platform-browser/@angular/common": ["@angular/common@20.2.1", "", { "dependencies": { "tslib": "^2.3.0" }, "peerDependencies": { "@angular/core": "20.2.1", "rxjs": "^6.5.3 || ^7.4.0" } }, "sha512-T6RYnDZA9TyYhj2hUz4set8p4RbBCg6IKUvy6qzdKTl4nn4xQ0XUV7aGBYN4LKiGrse9lzlVUAyXtkhmwuBbCQ=="],

    "@arethetypeswrong/core/typescript": ["typescript@5.6.1-rc", "", { "bin": { "tsc": "bin/tsc", "tsserver": "bin/tsserver" } }, "sha512-E3b2+1zEFu84jB0YQi9BORDjz9+jGbwwy1Zi3G0LUNw7a7cePUrHMRNy8aPh53nXpkFGVHSxIZo5vKTfYaFiBQ=="],

    "@asamuzakjp/css-color/lru-cache": ["lru-cache@10.4.3", "", {}, "sha512-JNAzZcXrCt42VGLuYz0zfAzDfAvJWW6AfYlDBQyDV5DClI2m5sAmK+OIO7s59XfsRsWHp02jAJrRadPRGTt6SQ=="],

    "@schmock/angular/@angular/common": ["@angular/common@20.2.1", "", { "dependencies": { "tslib": "^2.3.0" }, "peerDependencies": { "@angular/core": "20.2.1", "rxjs": "^6.5.3 || ^7.4.0" } }, "sha512-T6RYnDZA9TyYhj2hUz4set8p4RbBCg6IKUvy6qzdKTl4nn4xQ0XUV7aGBYN4LKiGrse9lzlVUAyXtkhmwuBbCQ=="],

    "@types/body-parser/@types/node": ["@types/node@24.1.0", "", { "dependencies": { "undici-types": "~7.8.0" } }, "sha512-ut5FthK5moxFKH2T1CUOC6ctR67rQRvvHdFLCD2Ql6KXmMuCrjsSsRI9UsLCm9M18BMwClv4pn327UvB7eeO1w=="],

<<<<<<< HEAD
    "@types/bun/bun-types": ["bun-types@1.2.20", "", { "dependencies": { "@types/node": "*" }, "peerDependencies": { "@types/react": "^19" } }, "sha512-pxTnQYOrKvdOwyiyd/7sMt9yFOenN004Y6O4lCcCUoKVej48FS5cvTw9geRaEcB9TsDZaJKAxPTVvi8tFsVuXA=="],
=======
    "@types/bun/bun-types": ["bun-types@1.2.19", "", { "dependencies": { "@types/node": "*" }, "peerDependencies": { "@types/react": "^19" } }, "sha512-uAOTaZSPuYsWIXRpj7o56Let0g/wjihKCkeRqUBhlLVM/Bt+Fj9xTo+LhC1OV1XDaGkz4hNC80et5xgy+9KTHQ=="],
>>>>>>> fcd00fb4

    "@types/connect/@types/node": ["@types/node@24.1.0", "", { "dependencies": { "undici-types": "~7.8.0" } }, "sha512-ut5FthK5moxFKH2T1CUOC6ctR67rQRvvHdFLCD2Ql6KXmMuCrjsSsRI9UsLCm9M18BMwClv4pn327UvB7eeO1w=="],

    "@types/express-serve-static-core/@types/node": ["@types/node@24.1.0", "", { "dependencies": { "undici-types": "~7.8.0" } }, "sha512-ut5FthK5moxFKH2T1CUOC6ctR67rQRvvHdFLCD2Ql6KXmMuCrjsSsRI9UsLCm9M18BMwClv4pn327UvB7eeO1w=="],

    "@types/send/@types/node": ["@types/node@24.1.0", "", { "dependencies": { "undici-types": "~7.8.0" } }, "sha512-ut5FthK5moxFKH2T1CUOC6ctR67rQRvvHdFLCD2Ql6KXmMuCrjsSsRI9UsLCm9M18BMwClv4pn327UvB7eeO1w=="],

    "@types/serve-static/@types/node": ["@types/node@24.1.0", "", { "dependencies": { "undici-types": "~7.8.0" } }, "sha512-ut5FthK5moxFKH2T1CUOC6ctR67rQRvvHdFLCD2Ql6KXmMuCrjsSsRI9UsLCm9M18BMwClv4pn327UvB7eeO1w=="],

    "cli-highlight/parse5": ["parse5@5.1.1", "", {}, "sha512-ugq4DFI0Ptb+WWjAdOK16+u/nHfiIrcE+sh8kZMaM0WllQKLI9rOUq6c2b7cwPkXdzfQESqvoqK6ug7U/Yyzug=="],

    "marked-terminal/chalk": ["chalk@5.4.1", "", {}, "sha512-zgVZuo2WcZgfUEmsn6eO3kINexW8RAE4maiQ8QNs8CtpPCSyMiYsULR3HQYkm3w8FIA3SberyMJMSldGsW+U3w=="],

    "micromatch/picomatch": ["picomatch@2.3.1", "", {}, "sha512-JU3teHTNjmE2VCGFzuY8EXzCDVwEqB2a8fsIvwaStHhAWJEeVd1o1QD80CU6+ZdEXXSLbSsuLwJjkCBWqRQUVA=="],

    "parse5-htmlparser2-tree-adapter/parse5": ["parse5@6.0.1", "", {}, "sha512-Ofn/CTFzRGTTxwpNEs9PP93gXShHcTq255nzRYSKe8AkVpZY7e1fpmTfOyoIvjP5HG7Z2ZM7VS9PPhQGW2pOpw=="],

    "strip-ansi/ansi-regex": ["ansi-regex@5.0.1", "", {}, "sha512-quJQXlTSUGL2LH9SUXo8VwsY4soanhgo6LNSm84E1LBcE8s3O0wpdiRzyR9z/ZZJMlMWv37qOOb9pdJlMUEKFQ=="],

    "@types/body-parser/@types/node/undici-types": ["undici-types@7.8.0", "", {}, "sha512-9UJ2xGDvQ43tYyVMpuHlsgApydB8ZKfVYTsLDhXkFL/6gfkp+U8xTGdh8pMJv1SpZna0zxG1DwsKZsreLbXBxw=="],

    "@types/bun/bun-types/@types/node": ["@types/node@24.1.0", "", { "dependencies": { "undici-types": "~7.8.0" } }, "sha512-ut5FthK5moxFKH2T1CUOC6ctR67rQRvvHdFLCD2Ql6KXmMuCrjsSsRI9UsLCm9M18BMwClv4pn327UvB7eeO1w=="],

    "@types/connect/@types/node/undici-types": ["undici-types@7.8.0", "", {}, "sha512-9UJ2xGDvQ43tYyVMpuHlsgApydB8ZKfVYTsLDhXkFL/6gfkp+U8xTGdh8pMJv1SpZna0zxG1DwsKZsreLbXBxw=="],

    "@types/express-serve-static-core/@types/node/undici-types": ["undici-types@7.8.0", "", {}, "sha512-9UJ2xGDvQ43tYyVMpuHlsgApydB8ZKfVYTsLDhXkFL/6gfkp+U8xTGdh8pMJv1SpZna0zxG1DwsKZsreLbXBxw=="],

    "@types/send/@types/node/undici-types": ["undici-types@7.8.0", "", {}, "sha512-9UJ2xGDvQ43tYyVMpuHlsgApydB8ZKfVYTsLDhXkFL/6gfkp+U8xTGdh8pMJv1SpZna0zxG1DwsKZsreLbXBxw=="],

    "@types/serve-static/@types/node/undici-types": ["undici-types@7.8.0", "", {}, "sha512-9UJ2xGDvQ43tYyVMpuHlsgApydB8ZKfVYTsLDhXkFL/6gfkp+U8xTGdh8pMJv1SpZna0zxG1DwsKZsreLbXBxw=="],

    "@types/bun/bun-types/@types/node/undici-types": ["undici-types@7.8.0", "", {}, "sha512-9UJ2xGDvQ43tYyVMpuHlsgApydB8ZKfVYTsLDhXkFL/6gfkp+U8xTGdh8pMJv1SpZna0zxG1DwsKZsreLbXBxw=="],
  }
}<|MERGE_RESOLUTION|>--- conflicted
+++ resolved
@@ -7,13 +7,10 @@
         "@arethetypeswrong/cli": "0.18.2",
         "@biomejs/biome": "2.2.0",
         "@tsconfig/strictest": "2.0.5",
-<<<<<<< HEAD
         "@types/bun": "1.2.20",
-        "bun-types": "1.2.19",
-=======
-        "@types/bun": "1.2.19",
+
         "bun-types": "1.2.20",
->>>>>>> fcd00fb4
+
         "publint": "0.3.12",
         "typescript": "5.9.2",
       },
@@ -765,11 +762,8 @@
 
     "@types/body-parser/@types/node": ["@types/node@24.1.0", "", { "dependencies": { "undici-types": "~7.8.0" } }, "sha512-ut5FthK5moxFKH2T1CUOC6ctR67rQRvvHdFLCD2Ql6KXmMuCrjsSsRI9UsLCm9M18BMwClv4pn327UvB7eeO1w=="],
 
-<<<<<<< HEAD
     "@types/bun/bun-types": ["bun-types@1.2.20", "", { "dependencies": { "@types/node": "*" }, "peerDependencies": { "@types/react": "^19" } }, "sha512-pxTnQYOrKvdOwyiyd/7sMt9yFOenN004Y6O4lCcCUoKVej48FS5cvTw9geRaEcB9TsDZaJKAxPTVvi8tFsVuXA=="],
-=======
-    "@types/bun/bun-types": ["bun-types@1.2.19", "", { "dependencies": { "@types/node": "*" }, "peerDependencies": { "@types/react": "^19" } }, "sha512-uAOTaZSPuYsWIXRpj7o56Let0g/wjihKCkeRqUBhlLVM/Bt+Fj9xTo+LhC1OV1XDaGkz4hNC80et5xgy+9KTHQ=="],
->>>>>>> fcd00fb4
+
 
     "@types/connect/@types/node": ["@types/node@24.1.0", "", { "dependencies": { "undici-types": "~7.8.0" } }, "sha512-ut5FthK5moxFKH2T1CUOC6ctR67rQRvvHdFLCD2Ql6KXmMuCrjsSsRI9UsLCm9M18BMwClv4pn327UvB7eeO1w=="],
 
