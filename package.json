{
  "name": "schmock",
  "private": true,
  "workspaces": [
    "packages/*"
  ],
  "scripts": {
    "setup": "node scripts/setup-hooks.js",
    "clean": "bun run clean:src && bun run clean:dist",
    "clean:src": "node scripts/clean-generated.js",
    "clean:dist": "rm -rf packages/*/dist",
    "build": "bun run clean:src && bun run --filter @schmock/core build && bun run --filter @schmock/schema build && bun run --filter @schmock/express build",
    "test": "bun run test:unit && bun run test:bdd",
    "test:all": "bun run typecheck && bun run test:unit && bun run test:bdd",
    "test:all:quiet": "bun run typecheck:quiet && bun run test:unit:quiet && bun run test:bdd:quiet",
    "test:unit": "bun run --filter '*' test",
    "test:unit:quiet": "bun run --filter '*' test --reporter=dot 2>&1 | grep -E '^[·.F]+$|Test Files.*passed|Tests.*passed|Duration|Exited with code' || true",
    "test:bdd": "bun run --filter '*' test:bdd",
    "test:bdd:quiet": "bun run --filter '*' test:bdd --reporter=dot 2>&1 | grep -E '^[·.F]+$|Test Files.*passed|Tests.*passed|Duration|Exited with code' || true",
    "lint": "bun run --filter '*' lint",
    "lint:fix": "bun run --filter '*' lint:fix",
    "typecheck:quiet": "bun run --filter @schmock/core build:types > /dev/null && bun run --filter @schmock/schema build:types > /dev/null && bun run --filter @schmock/express build:types > /dev/null && bun run --filter @schmock/angular build:types > /dev/null",
    "typecheck": "bun run --filter @schmock/core build:types && bun run --filter @schmock/schema build:types && bun run --filter @schmock/express build:types && bun run --filter @schmock/angular build:types"
  },
  "devDependencies": {
    "@arethetypeswrong/cli": "0.18.2",
    "@biomejs/biome": "2.2.0",
    "@tsconfig/strictest": "2.0.5",
<<<<<<< HEAD
    "@types/bun": "1.2.20",
    "bun-types": "1.2.19",
=======
    "@types/bun": "1.2.19",
    "bun-types": "1.2.20",
>>>>>>> fcd00fb4
    "publint": "0.3.12",
    "typescript": "5.9.2"
  }
}<|MERGE_RESOLUTION|>--- conflicted
+++ resolved
@@ -26,13 +26,8 @@
     "@arethetypeswrong/cli": "0.18.2",
     "@biomejs/biome": "2.2.0",
     "@tsconfig/strictest": "2.0.5",
-<<<<<<< HEAD
     "@types/bun": "1.2.20",
-    "bun-types": "1.2.19",
-=======
-    "@types/bun": "1.2.19",
     "bun-types": "1.2.20",
->>>>>>> fcd00fb4
     "publint": "0.3.12",
     "typescript": "5.9.2"
   }
