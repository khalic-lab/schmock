--- conflicted
+++ resolved
@@ -430,24 +430,9 @@
     route: CompiledRoute<TState>,
     context: Schmock.PluginContext,
   ): Promise<any> {
-<<<<<<< HEAD
-    const pluginContext: Schmock.PluginContext = {
-      path: context.path,
-      route: route.definition as any,
-      method: context.method,
-      params: context.params,
-      query: context.query,
-      headers: context.headers,
-      body: context.body,
-      state: new Map(), // Plugin state - separate from route state
-      routeState: context.state,
-    };
-
-=======
     const pluginsWithGenerate = this.sortedPlugins.filter(p => p.generate);
     this.logger.log('hooks', `Trying generate hooks for ${pluginsWithGenerate.length} plugins`);
     
->>>>>>> 556bbac9
     // Try each plugin's generate method
     for (const plugin of this.sortedPlugins) {
       if (plugin.generate) {
