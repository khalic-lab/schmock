/// <reference path="../../../types/schmock.d.ts" />

import type { MockInstance } from "@schmock/builder";
import { SchmockError } from "@schmock/builder";
import type { NextFunction, Request, RequestHandler, Response } from "express";

/**
 * Configuration options for Express adapter
 */
export interface ExpressAdapterOptions {
  /**
   * Custom error formatter
   * @param error - The error that occurred
   * @param req - Express request
   * @returns Custom error response
   */
  errorFormatter?: (error: Error, req: Request) => any;

  /**
   * Whether to pass non-Schmock errors to Express error handler
   * @default true
   */
  passErrorsToNext?: boolean;

  /**
   * Custom header transformation
   * @param headers - Express headers
   * @returns Transformed headers for Schmock
   */
  transformHeaders?: (headers: Request["headers"]) => Record<string, string>;

  /**
   * Custom query transformation
   * @param query - Express query
   * @returns Transformed query for Schmock
   */
  transformQuery?: (query: Request["query"]) => Record<string, string>;

  /**
   * Request interceptor - called before handling request
   * @param req - Express request
   * @param res - Express response
   * @returns Modified request data or void
   */
  beforeRequest?: (
    req: Request,
    res: Response,
  ) =>
    | {
        method?: string;
        path?: string;
        headers?: Record<string, string>;
        body?: any;
        query?: Record<string, string>;
      }
    | undefined
    | Promise<any>;

  /**
   * Response interceptor - called before sending response
   * @param schmockResponse - Response from Schmock
   * @param req - Express request
   * @param res - Express response
   * @returns Modified response or void
   */
  beforeResponse?: (
    schmockResponse: { status: number; body: any; headers: Record<string, string> },
    req: Request,
<<<<<<< HEAD
    res: Response
  ) => { status: number; body: any; headers: Record<string, string> } | void | Promise<{ status: number; body: any; headers: Record<string, string> } | void>;
=======
    res: Response,
  ) => Schmock.Response | undefined | Promise<Schmock.Response | undefined>;
>>>>>>> 4b6449a2
}

/**
 * Convert Schmock response to Express response
 */
function schmockToExpressResponse(
<<<<<<< HEAD
  schmockResponse: { status: number; body: any; headers: Record<string, string> },
  res: Response
=======
  schmockResponse: Schmock.Response,
  res: Response,
>>>>>>> 4b6449a2
): void {
  // Set status code
  if (schmockResponse.status) {
    res.status(schmockResponse.status);
  }

  // Set headers
  if (schmockResponse.headers) {
    Object.entries(schmockResponse.headers).forEach(([key, value]) => {
      if (typeof value === "string") {
        res.set(key, value);
      }
    });
  }

  // Send body
  if (schmockResponse.body !== undefined) {
    if (typeof schmockResponse.body === "string") {
      res.send(schmockResponse.body);
    } else {
      res.json(schmockResponse.body);
    }
  } else {
    res.end();
  }
}

/**
 * Default header transformer
 */
function defaultTransformHeaders(
  headers: Request["headers"],
): Record<string, string> {
  return Object.fromEntries(
    Object.entries(headers).map(([key, value]) => [
      key,
      Array.isArray(value) ? value[0] : value || "",
    ]),
  );
}

/**
 * Default query transformer
 */
function defaultTransformQuery(
  query: Request["query"],
): Record<string, string> {
  const result: Record<string, string> = {};
  for (const [key, value] of Object.entries(query)) {
    if (typeof value === "string") {
      result[key] = value;
    } else if (Array.isArray(value)) {
      result[key] = value[0] ? String(value[0]) : "";
    } else if (value != null) {
      result[key] = String(value);
    }
  }
  return result;
}

/**
 * Convert a Schmock mock instance to Express middleware
 */
export function toExpress(
  mock: MockInstance,
  options: ExpressAdapterOptions = {},
): RequestHandler {
  const {
    errorFormatter,
    passErrorsToNext = true,
    transformHeaders = defaultTransformHeaders,
    transformQuery = defaultTransformQuery,
    beforeRequest,
    beforeResponse,
  } = options;

  return async (req: Request, res: Response, next: NextFunction) => {
    try {
      // Run request interceptor if provided
      let requestData = {
        method: req.method as Schmock.HttpMethod,
        path: req.path,
        headers: transformHeaders(req.headers),
        body: req.body,
        query: transformQuery(req.query),
      };

      if (beforeRequest) {
        const intercepted = await beforeRequest(req, res);
        if (intercepted) {
          requestData = {
            ...requestData,
            ...intercepted,
          };
        }
      }

      // Handle request with Schmock
      let schmockResponse = await mock.handle(
        requestData.method,
        requestData.path,
        {
          headers: requestData.headers,
          body: requestData.body,
          query: requestData.query,
        },
      );

      if (schmockResponse) {
        // Run response interceptor if provided
        if (beforeResponse) {
          const intercepted = await beforeResponse(schmockResponse, req, res);
          if (intercepted) {
            schmockResponse = intercepted;
          }
        }

        // Convert and send Schmock response
        schmockToExpressResponse(schmockResponse, res);
      } else {
        // No matching route, pass to next middleware
        next();
      }
    } catch (error) {
      // Handle errors based on configuration
      if (error instanceof SchmockError && errorFormatter) {
        // Use custom error formatter for Schmock errors
        const formatted = errorFormatter(error, req);
        res.status(500).json(formatted);
      } else if (passErrorsToNext) {
        // Pass errors to Express error handler
        next(error);
      } else {
        // Handle error directly
        res.status(500).json({
          error:
            error instanceof Error ? error.message : "Internal Server Error",
          code: error instanceof SchmockError ? error.code : "INTERNAL_ERROR",
        });
      }
    }
  };
}

export default toExpress;<|MERGE_RESOLUTION|>--- conflicted
+++ resolved
@@ -66,26 +66,16 @@
   beforeResponse?: (
     schmockResponse: { status: number; body: any; headers: Record<string, string> },
     req: Request,
-<<<<<<< HEAD
-    res: Response
-  ) => { status: number; body: any; headers: Record<string, string> } | void | Promise<{ status: number; body: any; headers: Record<string, string> } | void>;
-=======
     res: Response,
-  ) => Schmock.Response | undefined | Promise<Schmock.Response | undefined>;
->>>>>>> 4b6449a2
+  ) => { status: number; body: any; headers: Record<string, string> } | undefined | Promise<{ status: number; body: any; headers: Record<string, string> } | undefined>;
 }
 
 /**
  * Convert Schmock response to Express response
  */
 function schmockToExpressResponse(
-<<<<<<< HEAD
   schmockResponse: { status: number; body: any; headers: Record<string, string> },
-  res: Response
-=======
-  schmockResponse: Schmock.Response,
   res: Response,
->>>>>>> 4b6449a2
 ): void {
   // Set status code
   if (schmockResponse.status) {
