--- conflicted
+++ resolved
@@ -33,12 +33,7 @@
   "devDependencies": {
     "@amiceli/vitest-cucumber": "^5.2.1",
     "@types/node": "^24.3.0",
-<<<<<<< HEAD
     "@vitest/ui": "^4.0.1",
-    "vitest": "^3.2.4"
-=======
-    "@vitest/ui": "^3.2.4",
     "vitest": "^4.0.1"
->>>>>>> 2ce35953
   }
 }