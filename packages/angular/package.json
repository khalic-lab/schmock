--- conflicted
+++ resolved
@@ -31,13 +31,11 @@
     "@angular/common": "^20.2.1",
     "@angular/compiler": "^20.2.0",
     "@angular/core": "^20.2.1",
-<<<<<<< HEAD
+
     "@angular/platform-browser": "^20.2.1",
-    "@angular/platform-browser-dynamic": "^20.1.4",
-=======
-    "@angular/platform-browser": "^20.2.0",
+
     "@angular/platform-browser-dynamic": "^20.2.1",
->>>>>>> a05ec75d
+
     "@types/node": "^24.2.1",
     "jsdom": "^26.1.0",
     "typescript": "^5.9.2",
