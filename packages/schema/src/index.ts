--- conflicted
+++ resolved
@@ -195,21 +195,11 @@
           } catch (error: unknown) {
             // Re-throw with proper path context
             if (error instanceof SchemaValidationError) {
-<<<<<<< HEAD
-              const context = error.context as
-                | { issue?: string; suggestion?: string }
-                | undefined;
-              throw new SchemaValidationError(
-                `${path}.properties.${propName}.faker`,
-                context?.issue || "Invalid faker method",
-                context?.suggestion,
-=======
               const context = error.context as { issue?: string; suggestion?: string } | undefined;
               throw new SchemaValidationError(
                 `${path}.properties.${propName}.faker`,
                 context?.issue || "Invalid faker method",
                 context?.suggestion
->>>>>>> 7f5ba58e
               );
             }
             throw error;
